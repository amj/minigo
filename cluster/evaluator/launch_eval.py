# Copyright 2018 Google LLC
#
# Licensed under the Apache License, Version 2.0 (the "License");
# you may not use this file except in compliance with the License.
# You may obtain a copy of the License at
#
#      http://www.apache.org/licenses/LICENSE-2.0
#
# Unless required by applicable law or agreed to in writing, software
# distributed under the License is distributed on an "AS IS" BASIS,
# WITHOUT WARRANTIES OR CONDITIONS OF ANY KIND, either express or implied.
# See the License for the specific language governing permissions and
# limitations under the License.

import sys
sys.path.insert(0, '.')

import json
import os
import re
import time
from collections import Counter

import fire
import random
from absl import flags
import kubernetes
import yaml

from rl_loop import fsdb
from ratings import ratings

MAX_TASKS = 250  # Keep < 500, or k8s may not track completions accurately.
MIN_TASKS = 20


def launch_eval_job(m1_path, m2_path, job_name, bucket_name, completions=5):
    """Launches an evaluator job.
    m1_path, m2_path: full gs:// paths to the .pb files to match up
    job_name: string, appended to the container, used to differentiate the job
    names (e.g. 'minigo-cc-evaluator-v5-123-v7-456')
    bucket_name: Where to write the sgfs, passed into the job as $BUCKET_NAME
    completions: the number of completions desired
    """
    if not all([m1_path, m2_path, job_name, bucket_name]):
        print("Provide all of m1_path, m2_path, job_name, and bucket_name "
              "params")
        return

    def isGsPath(path):
        return path.startswith('gs://')

    assert isGsPath(m1_path), 'm1_path: ' + m1_path + ' must start gs://'
    assert isGsPath(m2_path), 'm2_path: ' + m2_path + ' must start gs://'
    assert not isGsPath(bucket_name), 'bucket_name must not be gs:// path'

    api_instance = get_api()

    raw_job_conf = open("cluster/evaluator/cc-evaluator.yaml").read()

    os.environ['BUCKET_NAME'] = bucket_name

    os.environ['MODEL_BLACK'] = m1_path
    os.environ['MODEL_WHITE'] = m2_path
    os.environ['JOBNAME'] = job_name + '-bw'
    env_job_conf = os.path.expandvars(raw_job_conf)

    job_conf = yaml.load(env_job_conf)
    job_conf['spec']['completions'] = completions

    resp_bw = api_instance.create_namespaced_job('default', body=job_conf)

    os.environ['MODEL_WHITE'] = m1_path
    os.environ['MODEL_BLACK'] = m2_path
    os.environ['JOBNAME'] = job_name + '-wb'
    env_job_conf = os.path.expandvars(raw_job_conf)
    job_conf = yaml.load(env_job_conf)
    job_conf['spec']['completions'] = completions

    resp_wb = api_instance.create_namespaced_job('default', body=job_conf)
    return job_conf, resp_bw, resp_wb


def same_run_eval(black_num=0, white_num=0):
    """Shorthand to spawn a job matching up two models from the same run,
    identified by their model number """
    if black_num <= 0 or white_num <= 0:
        print("Need real model numbers")
        return

    b = fsdb.get_model(black_num)
    w = fsdb.get_model(white_num)

    b_model_path = os.path.join(fsdb.models_dir(), b)
    w_model_path = os.path.join(fsdb.models_dir(), w)

    return launch_eval_job(b_model_path + ".pb",
                           w_model_path + ".pb",
                           "{}-{}".format(black_num, white_num),
                           flags.FLAGS.bucket_name)


def cross_run_eval(run_a, model_a, run_b, model_b):
    """Shorthand to spawn a job matching up two models from the different run,
    identified by their bucket and model number """

    run_a = run_a.replace('-19x19', '')
    run_b = run_b.replace('-19x19', '')
    assert len(run_a) in (2,3) and len(run_b) in (2,3), (run_a, run_b)
    model_re = re.compile(r'^[0-9]{6}-[a-z-]*$')
    assert model_re.match(model_a), model_a
    assert model_re.match(model_b), model_b

    num_a = int(model_a.split('-')[0])
    num_b = int(model_b.split('-')[0])
    assert 0 <= num_a <= 1005, num_a
    assert 0 <= num_b <= 1005, num_b

    PROJECT = os.environ.get("PROJECT")
    bucket_a = "gs://{}-minigo-{}-19".format(PROJECT, run_a)
    bucket_b = "gs://{}-minigo-{}-19".format(PROJECT, run_b)

    path_a = os.path.join(bucket_a, 'models', model_a + ".pb")
    path_b = os.path.join(bucket_b, 'models', model_b + ".pb")

    tag = '{}-{}-vs-{}-{}'.format(run_a, num_a, run_b, num_b)

    cross_eval_bucket = PROJECT + '-minigo-cross-evals'
    return launch_eval_job(path_a, path_b, tag, cross_eval_bucket, 3)


def _append_pairs(new_pairs, dry_run):
    desired_pairs = restore_pairs() or []
    desired_pairs += new_pairs
    print("Adding {} new pairs, queue has {} pairs".format(len(new_pairs), len(desired_pairs)))
    if not dry_run:
        save_pairs(desired_pairs)


def add_uncertain_pairs(dry_run=False):
    new_pairs = ratings.suggest_pairs()
    _append_pairs(new_pairs, dry_run)



def get_cross_eval_pairs():
    all_models = read_cross_run_models()
    print(len(all_models), "cross eval models")

    # key in ratings.db
    model_ids = {m[1]: ratings.model_id(m[1]) for m in all_models}
    assert len(model_ids) == len(all_models), "Duplicate model name!"
    assert len(model_ids) >= len(set(model_ids.values())), "Duplicate row!"

    raw_scores = ratings.compute_ratings()
    r = {ratings.model_name_for(k): v for k, v in raw_scores.items()}
    print (len(r), "ratings")

    game_counts = Counter(ratings.wins_subset(fsdb.models_dir()))
    print ("Found", sum(game_counts.values()), "games")

    model_game_counts = Counter()
    for (winner, losser), count in game_counts.items():
        model_game_counts[winner] += count
        model_game_counts[losser] += count


    existing_pairs, previous_pairs = restore_pairs()

    # priority is roughly related to expected gain of information
    pairs = []
    for run_a, model_a in all_models:
        for run_b, model_b in all_models:
            if (run_a, model_a) >= (run_b, model_b):
                continue

            # Potentially relax this a portion of the time.
            if run_a == run_b:
                continue

            pair = [run_a, model_a, run_b, model_b]
            # If already being processed, will cause kubernetes error.
            if pair in previous_pairs:
                continue

            # if not present use model_num as rating which helps sparse rating.
            r_a = r.get(model_a, [3 * int(model_a.split('-')[0]), 0])
            r_b = r.get(model_b, [3 * int(model_b.split('-')[0]), 0])

            win_prob = 1 / (1 + 10 ** (-(r_a[0] - r_b[0])/400))
            variance = win_prob * (1 - win_prob)

            model_id_a = model_ids[model_a]
            model_id_b = model_ids[model_b]

            # count of head to head encounters.
            games = (game_counts[(model_id_a, model_id_b)] +
                     game_counts[(model_id_b, model_id_a)])

            # count of games played by each model.
            model_a_games = model_game_counts[model_id_a]
            model_b_games = model_game_counts[model_id_b]


            # Controls how much to explore unique pairs verus equal strength.
            power = 0.8
            uncertainty_const = 1200

            # priority based on model variances
            joint_uncertainty = (r_a[1] ** 2 + r_b[1] ** 2) ** 0.5
            uncertainty_priority = joint_uncertainty / uncertainty_const

            # priority based on information gained by playing this pairing
            pairing_priority = variance  / (1 + games) ** power

            # priority based on playing a game with this model
            model_priority = (1 / (1 + model_a_games) ** power +
                              1 / (1 + model_b_games) ** power)

            priority = pairing_priority + model_priority + uncertainty_priority
            pairs.append((
                [priority, win_prob, joint_uncertainty, games, model_a_games, model_b_games],
                pair))

    pairs.sort(reverse=True)
    pairs = pairs[:5]
    for priority, pair in pairs:
        print ("Consider priority: {:.3f}, win_prob: {:.2f}, var: {:.1f}, games: {}, {}, {}, pair: {}, {}, {}, {}".format(
            *(priority + pair)))

    new_pairs = [pair for _, pair in pairs if pair not in existing_pairs]

    existing_pairs += new_pairs
    print("Adding {} new pairs, queue has {} pairs".format(
        len(new_pairs), len(existing_pairs)))
    print()
    save_pairs((existing_pairs, previous_pairs))



def add_top_pairs(dry_run=False):
    """ Pairs up the top twenty models against each other.
    #1 plays 2,3,4,5, #2 plays 3,4,5,6 etc. for a total of 15*4 matches.
    """
    top = ratings.top_n(10)
    new_pairs = []
    for idx, t in enumerate(top[:5]):
        new_pairs += [[t[0], o[0]] for o in top[idx+1:idx+5]]
    print(new_pairs)
    _append_pairs(new_pairs, dry_run)


def cross_run_eval_matchmaker_loop(sgf_dir, max_jobs=60):
    """Manages creating and cleaning up cross bucket evaluation jobs.

    sgf_dir -- the directory where sgf eval games should be used for computing
      ratings.
    max_jobs -- the maximum number of concurrent jobs.  jobs * completions * 2
      should be around 200 to keep kubernetes from losing track of completions
    """
<<<<<<< HEAD
    desired_pairs, existing_pairs = restore_pairs()
=======
    desired_pairs = restore_pairs() or []
    random.shuffle(desired_pairs)
    last_model_queued = restore_last_model()
>>>>>>> 25d5f611

    sgf_dir = os.path.abspath(sgf_dir)

    api_instance = get_api()
    toggle = True
    try:
        while True:
            cleanup(api_instance)
            random.shuffle(desired_pairs)
            r = api_instance.list_job_for_all_namespaces()
<<<<<<< HEAD
            if len(r.items) >= max_jobs:
                print("{}\t{} jobs outstanding. ({} in the queue)".format(
                      time.strftime("%I:%M:%S %p"),
                      len(r.items), len(desired_pairs)))
                time.sleep(30)
            else:
=======
            if r.items:
                tasks = sum([item.spec.completions for item in r.items])
            else:
                tasks = 0
            if tasks < MAX_TASKS:
>>>>>>> 25d5f611
                if len(desired_pairs) == 0:
                    if sgf_dir:
                        if tasks > MIN_TASKS:
                            time.sleep(60)
                            continue
                        print("Out of pairs!  Syncing new eval games...")
                        ratings.sync(sgf_dir)
                        print("Updating ratings and getting suggestions...")
<<<<<<< HEAD
                        get_cross_eval_pairs()
                        desired_pairs, existing_pairs = restore_pairs()
                        print("Got {} new pairs".format(len(desired_pairs)))
=======
                        if toggle:
                          print("Pairing the top of the table.")
                          add_top_pairs()
                        else:
                          print("Pairing the least-known models.")
                          add_uncertain_pairs()
                        toggle = not toggle
                        for modelnum, rate in ratings.top_n():
                          print("{:>30}: {:0.3f} ({:0.3f})".format(modelnum, rate[0], rate[1]))
                        desired_pairs = restore_pairs() or []
>>>>>>> 25d5f611
                    else:
                        print("Out of pairs!  Sleeping")
                        time.sleep(300)
                        continue

                next_pair = desired_pairs.pop()
                print("Queue", len(desired_pairs), "items", len(existing_pairs), "previous")
                existing_pairs.append(next_pair)
                print("Enqueuing:", next_pair)
<<<<<<< HEAD
                cross_run_eval(*next_pair)
                save_pairs((desired_pairs, existing_pairs[-80:]))
                time.sleep(6)
=======
                try:
                    same_run_eval(*next_pair)
                except:
                    desired_pairs.append(next_pair)
                    raise
                save_pairs(sorted(desired_pairs))
                save_last_model(last_model)
                time.sleep(1)

            else:
                print("{}\t {} finished / {} requested. "
                      "({} jobs, {} pairs to be scheduled)".format(
                      time.strftime("%I:%M:%S %p"),
                      sum([i.status.succeeded or 0 for i in r.items]),
                      tasks, len(r.items), len(desired_pairs)))
                time.sleep(60)
>>>>>>> 25d5f611
    except:
        print("Finished pairs:", len(existing_pairs))
        print("Unfinished pairs:")
        print(desired_pairs)
        save_pairs((desired_pairs, existing_pairs))
        raise

def read_json(filename):
    with open(filename) as f:
        return json.loads(f.read())

def write_json(filename, data):
    with open(filename, 'w') as f:
        json.dump(data, f)

def restore_pairs():
    return read_json('pairlist.json')

def save_pairs(pairs):
    write_json('pairlist.json', pairs)

def restore_last_model():
    return read_json('last_model.json')

def save_last_model(model):
    write_json('last_model.json', model)

def read_cross_run_models():
    return read_json('oneoffs/cross_eval_models.json')

def get_api():
    kubernetes.config.load_kube_config(persist_config=True)
    configuration = kubernetes.client.Configuration()
    return kubernetes.client.BatchV1Api(
        kubernetes.client.ApiClient(configuration))


def cleanup(api_instance=None):
    """ Remove completed jobs from the cluster """
    api = api_instance or get_api()
    r = api.list_job_for_all_namespaces()
    delete_opts = kubernetes.client.V1DeleteOptions()
    for job in r.items:
        if job.status.succeeded == job.spec.completions:
            print(job.metadata.name, "finished!")
            api.delete_namespaced_job(
                job.metadata.name, 'default', body=delete_opts)


def make_pairs_for_model(model_num=0):
    """ Create a list of pairs of model nums; play every model nearby, then
    every other model after that, then every fifth, etc.

    Returns a list like [[N, N-1], [N, N-2], ... , [N, N-12], ... , [N, N-50]]
    """
    if model_num == 0:
        return
    pairs = []
    pairs += [[model_num, model_num - i]
              for i in range(1, 5) if model_num - i > 0]
    pairs += [[model_num, model_num - i]
              for i in range(5, 71, 10) if model_num - i > 0]
    return pairs


if __name__ == '__main__':
    remaining_argv = flags.FLAGS(sys.argv, known_only=True)
    fire.Fire({
        'cross_run_eval_matchmaker_loop': cross_run_eval_matchmaker_loop,
        'same_run_eval': same_run_eval,
        'cross_run_eval': cross_run_eval,
        'cleanup': cleanup,
        'add_top_pairs': add_top_pairs,
        'launch_eval_job': launch_eval_job,
    }, remaining_argv[1:])<|MERGE_RESOLUTION|>--- conflicted
+++ resolved
@@ -258,13 +258,7 @@
     max_jobs -- the maximum number of concurrent jobs.  jobs * completions * 2
       should be around 200 to keep kubernetes from losing track of completions
     """
-<<<<<<< HEAD
     desired_pairs, existing_pairs = restore_pairs()
-=======
-    desired_pairs = restore_pairs() or []
-    random.shuffle(desired_pairs)
-    last_model_queued = restore_last_model()
->>>>>>> 25d5f611
 
     sgf_dir = os.path.abspath(sgf_dir)
 
@@ -275,20 +269,18 @@
             cleanup(api_instance)
             random.shuffle(desired_pairs)
             r = api_instance.list_job_for_all_namespaces()
-<<<<<<< HEAD
+
             if len(r.items) >= max_jobs:
                 print("{}\t{} jobs outstanding. ({} in the queue)".format(
                       time.strftime("%I:%M:%S %p"),
                       len(r.items), len(desired_pairs)))
                 time.sleep(30)
-            else:
-=======
+
             if r.items:
                 tasks = sum([item.spec.completions for item in r.items])
             else:
                 tasks = 0
             if tasks < MAX_TASKS:
->>>>>>> 25d5f611
                 if len(desired_pairs) == 0:
                     if sgf_dir:
                         if tasks > MIN_TASKS:
@@ -297,11 +289,11 @@
                         print("Out of pairs!  Syncing new eval games...")
                         ratings.sync(sgf_dir)
                         print("Updating ratings and getting suggestions...")
-<<<<<<< HEAD
+
                         get_cross_eval_pairs()
                         desired_pairs, existing_pairs = restore_pairs()
                         print("Got {} new pairs".format(len(desired_pairs)))
-=======
+
                         if toggle:
                           print("Pairing the top of the table.")
                           add_top_pairs()
@@ -311,8 +303,7 @@
                         toggle = not toggle
                         for modelnum, rate in ratings.top_n():
                           print("{:>30}: {:0.3f} ({:0.3f})".format(modelnum, rate[0], rate[1]))
-                        desired_pairs = restore_pairs() or []
->>>>>>> 25d5f611
+
                     else:
                         print("Out of pairs!  Sleeping")
                         time.sleep(300)
@@ -322,11 +313,11 @@
                 print("Queue", len(desired_pairs), "items", len(existing_pairs), "previous")
                 existing_pairs.append(next_pair)
                 print("Enqueuing:", next_pair)
-<<<<<<< HEAD
+
                 cross_run_eval(*next_pair)
                 save_pairs((desired_pairs, existing_pairs[-80:]))
                 time.sleep(6)
-=======
+
                 try:
                     same_run_eval(*next_pair)
                 except:
@@ -343,7 +334,6 @@
                       sum([i.status.succeeded or 0 for i in r.items]),
                       tasks, len(r.items), len(desired_pairs)))
                 time.sleep(60)
->>>>>>> 25d5f611
     except:
         print("Finished pairs:", len(existing_pairs))
         print("Unfinished pairs:")
