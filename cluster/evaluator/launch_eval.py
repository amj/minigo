# Copyright 2018 Google LLC
#
# Licensed under the Apache License, Version 2.0 (the "License");
# you may not use this file except in compliance with the License.
# You may obtain a copy of the License at
#
#      http://www.apache.org/licenses/LICENSE-2.0
#
# Unless required by applicable law or agreed to in writing, software
# distributed under the License is distributed on an "AS IS" BASIS,
# WITHOUT WARRANTIES OR CONDITIONS OF ANY KIND, either express or implied.
# See the License for the specific language governing permissions and
# limitations under the License.

import sys
sys.path.insert(0, '.')

import fire
from absl import flags
import kubernetes
import yaml
import json
import os
<<<<<<< HEAD
import argh
=======
import fsdb
>>>>>>> ec0fbe81
import time
from rl_loop import fsdb

from ratings import ratings


def launch_eval_job(m1_path, m2_path, job_name, bucket_name, completions=5):
    """Launches an evaluator job.
    m1_path, m2_path: full gs:// paths to the .pb files to match up
    job_name: string, appended to the container, used to differentiate the job
    names (e.g. 'minigo-cc-evaluator-v5-123-v7-456')
    bucket_name: Where to write the sgfs, passed into the job as $BUCKET_NAME
    completions: the number of completions desired
    """
    if not all([m1_path, m2_path, job_name, bucket_name]):
        print("Provide all of m1_path, m2_path, job_name, and bucket_name "
              "params")
        return
    api_instance = get_api()

    raw_job_conf = open("cluster/evaluator/cc-evaluator.yaml").read()

    os.environ['BUCKET_NAME'] = bucket_name

    os.environ['MODEL_BLACK'] = m1_path
    os.environ['MODEL_WHITE'] = m2_path
    os.environ['JOBNAME'] = job_name + '-bw'
    env_job_conf = os.path.expandvars(raw_job_conf)

    job_conf = yaml.load(env_job_conf)
    job_conf['spec']['completions'] = completions

    resp = api_instance.create_namespaced_job('default', body=job_conf)

    os.environ['MODEL_WHITE'] = m1_path
    os.environ['MODEL_BLACK'] = m2_path
    os.environ['JOBNAME'] = job_name + '-wb'
    env_job_conf = os.path.expandvars(raw_job_conf)
    job_conf = yaml.load(env_job_conf)
    job_conf['spec']['completions'] = completions

    resp = api_instance.create_namespaced_job('default', body=job_conf)
    return resp


def same_run_eval(black_num=0, white_num=0):
    """Shorthand to spawn a job matching up two models from the same run,
    identified by their model number """
    if black_num <= 0 or white_num <= 0:
        print("Need real model numbers")
        return

    b = fsdb.get_model(black_num)
    w = fsdb.get_model(white_num)

    b_model_path = os.path.join(fsdb.models_dir(), b)
    w_model_path = os.path.join(fsdb.models_dir(), w)

    launch_eval_job(b_model_path + ".pb",
                    w_model_path + ".pb",
                    "{:d}-{:d}".format(black_num, white_num),
                    flags.FLAGS.bucket_name)


def _append_pairs(new_pairs, dry_run):
    desired_pairs = restore_pairs() or []
    desired_pairs += new_pairs
    print("Adding {} new pairs, queue has {} pairs".format(len(new_pairs), len(desired_pairs)))
    if not dry_run:
        save_pairs(desired_pairs)


def add_uncertain_pairs(dry_run=False):
    new_pairs = ratings.suggest_pairs()
    _append_pairs(new_pairs, dry_run)


def add_top_pairs(dry_run=False):
    """ Pairs up the top twenty models against each other.
    #1 plays 2,3,4,5, #2 plays 3,4,5,6 etc. for a total of 15*4 matches.
    """
    top = ratings.top_n(10)
    new_pairs = []
    for idx, t in enumerate(top[:5]):
        new_pairs += [[t[0], o[0]] for o in top[idx+1:idx+5]]
    print(new_pairs)
    _append_pairs(new_pairs, dry_run)


def zoo_loop(sgf_dir=None, max_jobs=40):
    """Manages creating and cleaning up match jobs.

    - Load whatever pairs didn't get queued last time, and whatever our most
      recently seen model was.
    - Loop and...
        - If a new model is detected, create and append new pairs to the list
        - Automatically queue models from a list of pairs to keep a cluster
          busy
        - As jobs finish, delete them from the cluster.
        - If we crash, write out the list of pairs we didn't manage to queue

    sgf_dir -- the directory where sgf eval games should be used for computing
      ratings.
    max_jobs -- the maximum number of concurrent jobs.  jobs * completions * 2
      should be around 500 to keep kubernetes from losing track of completions
    """
    desired_pairs = restore_pairs() or []
    last_model_queued = restore_last_model()

    if sgf_dir:
        sgf_dir = os.path.abspath(sgf_dir)

    api_instance = get_api()
    try:
        while True:
            last_model = fsdb.get_latest_pb()[0]
            if last_model_queued < last_model:
                print("Adding models {} to {} to be scheduled".format(
                    last_model_queued+1, last_model))
                for m in reversed(range(last_model_queued+1, last_model+1)):
                    desired_pairs += make_pairs_for_model(m)
                last_model_queued = last_model
                save_last_model(last_model)

            cleanup(api_instance)
            r = api_instance.list_job_for_all_namespaces()
            if len(r.items) < max_jobs:
                if len(desired_pairs) == 0:
                    if sgf_dir:
                        print("Out of pairs!  Syncing new eval games...")
                        ratings.sync(sgf_dir)
                        print("Updating ratings and getting suggestions...")
                        add_uncertain_pairs()
                        desired_pairs = restore_pairs() or []
                        print("Got {} new pairs".format(len(desired_pairs)))
                        print(ratings.top_n())
                    else:
                        print("Out of pairs!  Sleeping")
                        time.sleep(300)
                        continue

                next_pair = desired_pairs.pop()  # take our pair off
                print("Enqueuing:", next_pair)
                try:
                    same_run_eval(*next_pair)
                except:
                    desired_pairs.append(next_pair)
                    raise
                save_pairs(sorted(desired_pairs))
                save_last_model(last_model)
                time.sleep(6)

            else:
                print("{}\t{} jobs outstanding. ({} to be scheduled)".format(
                      time.strftime("%I:%M:%S %p"),
                      len(r.items), len(desired_pairs)))
                time.sleep(60)
    except:
        print("Unfinished pairs:")
        print(sorted(desired_pairs))
        save_pairs(sorted(desired_pairs))
        save_last_model(last_model)
        raise


def restore_pairs():
    with open('pairlist.json') as f:
        pairs = json.loads(f.read())
    return pairs


def save_pairs(pairs):
    with open('pairlist.json', 'w') as f:
        json.dump(pairs, f)


def save_last_model(model):
    with open('last_model.json', 'w') as f:
        json.dump(model, f)


def restore_last_model():
    with open('last_model.json') as f:
        last_model = json.loads(f.read())
    return last_model


def get_api():
    kubernetes.config.load_kube_config(persist_config=True)
    configuration = kubernetes.client.Configuration()
    return kubernetes.client.BatchV1Api(
        kubernetes.client.ApiClient(configuration))


def cleanup(api_instance=None):
    """ Remove completed jobs from the cluster """
    api = api_instance or get_api()
    r = api.list_job_for_all_namespaces()
    delete_opts = kubernetes.client.V1DeleteOptions()
    for job in r.items:
        if job.status.succeeded == job.spec.completions:
            print(job.metadata.name, "finished!")
            api.delete_namespaced_job(
                job.metadata.name, 'default', body=delete_opts)


def make_pairs_for_model(model_num=0):
    """ Create a list of pairs of model nums; play every model nearby, then
    every other model after that, then every fifth, etc.

    Returns a list like [[N, N-1], [N, N-2], ... , [N, N-12], ... , [N, N-50]]
    """
    if model_num == 0:
        return
    pairs = []
    pairs += [[model_num, model_num - i]
              for i in range(1, 5) if model_num - i > 0]
    pairs += [[model_num, model_num - i]
              for i in range(5, 71, 10) if model_num - i > 0]
    return pairs


if __name__ == '__main__':
    remaining_argv = flags.FLAGS(sys.argv, known_only=True)
    fire.Fire({
        'zoo_loop': zoo_loop,
        'same_run_eval': same_run_eval,
        'cleanup': cleanup,
        'add_top_pairs': add_top_pairs,
        'launch_eval_job': launch_eval_job,
    }, remaining_argv[1:])<|MERGE_RESOLUTION|>--- conflicted
+++ resolved
@@ -21,11 +21,6 @@
 import yaml
 import json
 import os
-<<<<<<< HEAD
-import argh
-=======
-import fsdb
->>>>>>> ec0fbe81
 import time
 from rl_loop import fsdb
 
