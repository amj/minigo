--- conflicted
+++ resolved
@@ -162,14 +162,10 @@
                 tasks = 0
             if tasks < MAX_TASKS:
                 if len(desired_pairs) == 0:
-<<<<<<< HEAD
-                    if sgf_dir and len(r.items) < 15:
-=======
                     if sgf_dir:
                         if tasks > MIN_TASKS:
                             time.sleep(60)
                             continue
->>>>>>> f4647296
                         print("Out of pairs!  Syncing new eval games...")
                         ratings.sync(sgf_dir)
                         print("Updating ratings and getting suggestions...")
