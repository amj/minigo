# Copyright 2019 Google LLC
#
# Licensed under the Apache License, Version 2.0 (the "License");
# you may not use this file except in compliance with the License.
# You may obtain a copy of the License at
#
#      http://www.apache.org/licenses/LICENSE-2.0
#
# Unless required by applicable law or agreed to in writing, software
# distributed under the License is distributed on an "AS IS" BASIS,
# WITHOUT WARRANTIES OR CONDITIONS OF ANY KIND, either express or implied.
# See the License for the specific language governing permissions and
# limitations under the License.
"""Replay a single game from an SGF.

Usage: python dump_game.py ${SGF_PATH}
"""

import sys
sys.path.insert(0, '.')  # nopep8

from absl import app
from absl import flags
import os
import re
import time

FLAGS = flags.FLAGS
flags.DEFINE_float('sleep_time', 0.0,
                   'The time to sleep between printing moves.')



def main(argv):
    # It takes a couple of seconds to import anything from tensorflow, so only
    # do it if we need to read from GCS.
    path = argv[1]
    if path.startswith('gs://'):
        from tensorflow import gfile
        f = gfile.GFile(path, 'r')
    else:
        f = open(path, 'r')
    contents = f.read()
    f.close()

    # Determine the board size before importing any Minigo libraries because
    # require that the BOARD_SIZE environment variable is set correctly before
    # import.
    m = re.search(r'SZ\[([^]]+)', contents)
    if not m:
        print('Couldn\'t find SZ node, assuming 19x19 board')
        board_size = 19
    else:
        board_size = int(m.group(1))

    m = re.search(r'RE\[([^]]+)', contents)
    if not m:
<<<<<<< HEAD
        print('Couldn\'t find RE node')
        result='unknown'
=======
        print('No game result found')
>>>>>>> c7e235ed
    else:
        result = m.group(1)

    m = re.search(r'PB\[([^]]+)', contents)
    if not m:
        print('Couldn\'t find PB node')
        player='unknown'
    else:
        player = m.group(1)

<<<<<<< HEAD

=======
>>>>>>> c7e235ed
    # Set the board size and import the Minigo libs.
    os.environ['BOARD_SIZE'] = str(board_size)
    import coords
    import go
    import sgf_wrapper
    import time

    # Replay the game.
    for x in sgf_wrapper.replay_sgf(contents):
        to_play = 'B' if x.position.to_play == 1 else 'W'
        print('{}>> {}: {}\n'.format(
            x.position, to_play, coords.to_gtp(x.next_move)))
<<<<<<< HEAD
        time.sleep(0.1)
    print("Result:", result)
    print("Black was:", player)
=======
        time.sleep(FLAGS.sleep_time)

    print(result)
    print("Black was: ", player)
>>>>>>> c7e235ed


if __name__ == '__main__':
    app.run(main)<|MERGE_RESOLUTION|>--- conflicted
+++ resolved
@@ -55,12 +55,8 @@
 
     m = re.search(r'RE\[([^]]+)', contents)
     if not m:
-<<<<<<< HEAD
-        print('Couldn\'t find RE node')
+        print('No game result found')
         result='unknown'
-=======
-        print('No game result found')
->>>>>>> c7e235ed
     else:
         result = m.group(1)
 
@@ -71,10 +67,6 @@
     else:
         player = m.group(1)
 
-<<<<<<< HEAD
-
-=======
->>>>>>> c7e235ed
     # Set the board size and import the Minigo libs.
     os.environ['BOARD_SIZE'] = str(board_size)
     import coords
@@ -87,16 +79,10 @@
         to_play = 'B' if x.position.to_play == 1 else 'W'
         print('{}>> {}: {}\n'.format(
             x.position, to_play, coords.to_gtp(x.next_move)))
-<<<<<<< HEAD
-        time.sleep(0.1)
-    print("Result:", result)
-    print("Black was:", player)
-=======
         time.sleep(FLAGS.sleep_time)
 
-    print(result)
+    print("Result:", result)
     print("Black was: ", player)
->>>>>>> c7e235ed
 
 
 if __name__ == '__main__':
