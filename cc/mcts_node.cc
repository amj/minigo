--- conflicted
+++ resolved
@@ -139,17 +139,10 @@
     }
   }
 
-<<<<<<< HEAD
-  int best_N = -1;
-  for (int i = 0; i < kNumMoves; ++i) {
-    if ((i != Coord::kPass) && (out_of_bounds[i] != Color::kEmpty)) {
-        continue;
-=======
   int best_N = 0;
   for (int i = 0; i < kNumMoves; ++i) {
     if ((i != Coord::kPass) && (out_of_bounds[i] != Color::kEmpty)) {
       continue;
->>>>>>> c7e235ed
     }
     int cn = child_N(i);
     if (cn >= best_N) {
@@ -190,26 +183,19 @@
 }
 
 void MctsNode::ReshapeFinalVisits(bool restrict_in_bensons) {
-<<<<<<< HEAD
-  Coord best = GetMostVisitedMove(restrict_in_bensons);
-=======
   // Since we aren't actually disallowing *reads* of bensons moves, only their
   // selection, we get the most visited move regardless of bensons status and
   // reshape based on its action score.
   Coord best = GetMostVisitedMove(false);
   MG_CHECK(edges[best].N > 0);
->>>>>>> c7e235ed
   auto pass_alive_regions = position.CalculatePassAliveRegions();
   float U_common = U_scale() * std::sqrt(1.0f + N());
   float to_play = position.to_play() == Color::kBlack ? 1 : -1;
   float best_cas =
       CalculateSingleMoveChildActionScore(to_play, U_common, uint16_t(best));
 
-<<<<<<< HEAD
-=======
   bool any = false; // Track if any move has visits after pruning.
 
->>>>>>> c7e235ed
   // We explored this child with uncertainty about its value.  Now, after
   // searching, we change the visit count to reflect how many visits we would
   // have given it with our newer understanding of its regret relative to our
@@ -224,13 +210,9 @@
 
     // Skip the best move; it has the highest action score.
     if (i == uint16_t(best)) {
-<<<<<<< HEAD
-      MG_CHECK(edges[i].N > 0);
-=======
       if (edges[i].N > 0) {
         any = true;
       }
->>>>>>> c7e235ed
       continue;
     }
 
@@ -243,30 +225,12 @@
                static_cast<int>(-1 * (U_scale() * child_P(i) * std::sqrt(N())) /
                                 ((child_Q(i) * to_play) - best_cas))));
     edges[i].N = new_N;
-
-<<<<<<< HEAD
-    // Remove visits in pass alive areas.
-    if ((i != Coord::kPass) && (pass_alive_regions[i] != Color::kEmpty)) {
-      edges[i].N = 0;
-      continue;
-    }
-  }
-
-  bool any = false;
-  for (int i = 0; i < kNumMoves; ++i) {
     if (edges[i].N > 0) {
       any = true;
-      break;
-    }
-  }
-=======
-    if (edges[i].N > 0) {
-      any = true;
     }
   }
 
   // If all visits were in bensons regions, put a visit on pass.
->>>>>>> c7e235ed
   if (!any) {
     edges[Coord::kPass].N = 1;
   }
@@ -404,12 +368,6 @@
 
     auto child_action_score = node->CalculateChildActionScore();
     auto best_move = ArgMax(child_action_score);
-<<<<<<< HEAD
-    /*if (!node->position.legal_move(best_move)) {
-      best_move = Coord::kPass;
-    }*/
-=======
->>>>>>> c7e235ed
     node = node->MaybeAddChild(best_move);
   }
 }
