--- conflicted
+++ resolved
@@ -153,11 +153,7 @@
   void ClearChildren();
 
   // Adjust the visit counts via whatever hairbrained scheme.
-<<<<<<< HEAD
-  void ReshapeFinalVisits(bool restrict_in_bensons = false);
-=======
   void ReshapeFinalVisits(bool restrict_in_bensons=false);
->>>>>>> c7e235ed
 
   std::array<float, kNumMoves> CalculateChildActionScore() const;
 
