// Copyright 2018 Google LLC
//
// Licensed under the Apache License, Version 2.0 (the "License");
// you may not use this file except in compliance with the License.
// You may obtain a copy of the License at
//
//      http://www.apache.org/licenses/LICENSE-2.0
//
// Unless required by applicable law or agreed to in writing, software
// distributed under the License is distributed on an "AS IS" BASIS,
// WITHOUT WARRANTIES OR CONDITIONS OF ANY KIND, either express or implied.
// See the License for the specific language governing permissions and
// limitations under the License.

#include <stdio.h>

#include <atomic>
#include <iostream>
#include <memory>
#include <string>
#include <thread>
#include <utility>
#include <vector>

#include "absl/base/thread_annotations.h"
#include "absl/memory/memory.h"
#include "absl/strings/str_cat.h"
#include "absl/strings/str_join.h"
#include "absl/strings/str_split.h"
#include "absl/strings/string_view.h"
#include "absl/strings/strip.h"
#include "absl/synchronization/mutex.h"
#include "absl/time/clock.h"
#include "absl/time/time.h"
#include "cc/constants.h"
#include "cc/dual_net/factory.h"
#include "cc/file/path.h"
#include "cc/file/utils.h"
#include "cc/game.h"
#include "cc/game_utils.h"
#include "cc/init.h"
#include "cc/logging.h"
#include "cc/mcts_player.h"
#include "cc/model/batching_model.h"
#include "cc/model/inference_cache.h"
#include "cc/model/reloading_model.h"
#include "cc/platform/utils.h"
#include "cc/random.h"
#include "cc/tf_utils.h"
#include "cc/zobrist.h"
#include "gflags/gflags.h"
#include "wtf/macros.h"

// Game options flags.
DEFINE_double(resign_threshold, -0.999, "Resign threshold.");
DEFINE_double(disable_resign_pct, 0.1,
              "Fraction of games to disable resignation for.");
DEFINE_uint64(seed, 0,
              "Random seed. Use default value of 0 to use a time-based seed. "
              "This seed is used to control the moves played, not whether a "
              "game has resignation disabled or is a holdout.");
DEFINE_double(holdout_pct, 0.03,
              "Fraction of games to hold out for validation.");

// Tree search flags.
DEFINE_int32(num_readouts, 100,
             "Number of readouts to make during tree search for each move.");
DEFINE_int32(virtual_losses, 8,
             "Number of virtual losses when running tree search.");
DEFINE_bool(inject_noise, true,
            "If true, inject noise into the root position at the start of "
            "each tree search.");
DEFINE_double(dirichlet_alpha, 0.03,
              "Controls the distribution of Dirichlet noise added to the root "
              "if inject_noise is true. The actual alpha value used when "
              "calculating the noise is dirichlet_alpha * 361 / (N * N).");
DEFINE_double(noise_mix, 0.25,
              "If inject_noise is true, the amount of noise to mix into the "
              "root.");
DEFINE_bool(soft_pick, true,
            "If true, choose moves early in the game with a probability "
            "proportional to the number of times visited during tree search. "
            "If false, always play the best move.");
DEFINE_bool(random_symmetry, true,
            "If true, randomly flip & rotate the board features before running "
            "the model and apply the inverse transform to the results.");
DEFINE_double(value_init_penalty, 2.0,
              "New children value initialization penalty.\n"
              "Child value = parent's value - penalty * color, clamped to "
              "[-1, 1].  Penalty should be in [0.0, 2.0].\n"
              "0 is init-to-parent, 2.0 is init-to-loss [default].\n"
              "This behaves similiarly to Leela's FPU \"First Play Urgency\".");
DEFINE_double(policy_softmax_temp, 0.98,
              "For soft-picked moves, the probabilities are exponentiated by "
              "policy_softmax_temp to encourage diversity in early play.\n");
DEFINE_bool(restrict_in_bensons, false,
              "Prevent play in benson's regions after 5 passes have been "
              "played.\n");

DEFINE_string(flags_path, "",
              "Optional path to load flags from. Flags specified in this file "
              "take priority over command line flags. When running selfplay "
              "with run_forever=true, the flag file is reloaded periodically. "
              "Note that flags_path is different from gflags flagfile, which "
              "is only parsed once on startup.");

DEFINE_double(fastplay_frequency, 0.0,
              "The fraction of moves that should use a lower number of "
              "playouts, aka 'playout cap oscillation'.\nIf this is set, "
              "'fastplay_readouts' should also be set.");

DEFINE_int32(fastplay_readouts, 20,
             "The number of readouts to perform on a 'low readout' move, "
             "aka 'playout cap oscillation'.\nIf this is set, "
             "'fastplay_frequency' should be nonzero.");

DEFINE_bool(
    target_pruning, false,
    "If true, subtract visits from all moves that weren't the best move until "
    "the uncertainty level compensates.");

// Time control flags.
DEFINE_double(seconds_per_move, 0,
              "If non-zero, the number of seconds to spend thinking about each "
              "move instead of using a fixed number of readouts.");
DEFINE_double(
    time_limit, 0,
    "If non-zero, the maximum amount of time to spend thinking in a game: we "
    "spend seconds_per_move thinking for each move for as many moves as "
    "possible before exponentially decaying the amount of time.");
DEFINE_double(decay_factor, 0.98,
              "If time_limit is non-zero, the decay factor used to shorten the "
              "amount of time spent thinking as the game progresses.");
DEFINE_bool(run_forever, false,
            "When running 'selfplay' mode, whether to run forever. "
            "Only one of run_forever and num_games must be set.");

// Inference flags.
DEFINE_string(model, "",
              "Path to a minigo model. The format of the model depends on the "
              "inference engine. For engine=tf, the model should be a GraphDef "
              "proto. For engine=lite, the model should be .tflite "
              "flatbuffer.");
DEFINE_int32(parallel_games, 32, "Number of games to play in parallel.");
DEFINE_int32(num_games, 0,
             "Total number of games to play. Defaults to parallel_games. "
             "Only one of num_games and run_forever must be set.");
DEFINE_int32(cache_size_mb, 0, "Size of the inference cache in MB.");
DEFINE_int32(cache_shards, 8,
             "Number of ways to shard the inference cache. The cache uses "
             "is locked on a per-shard basis, so more shards means less "
             "contention but each shard is smaller. The number of shards "
             "is clamped such that it's always <= parallel_games.");

// Output flags.
DEFINE_string(output_dir, "",
              "Output directory. If empty, no examples are written.");
DEFINE_string(holdout_dir, "",
              "Holdout directory. If empty, no examples are written.");
DEFINE_string(output_bigtable, "",
              "Output Bigtable specification, of the form: "
              "project,instance,table. "
              "If empty, no examples are written to Bigtable.");
DEFINE_string(sgf_dir, "",
              "SGF directory for selfplay and puzzles. If empty in selfplay "
              "mode, no SGF is written.");
DEFINE_string(bigtable_tag, "", "Used in Bigtable metadata");
DEFINE_string(wtf_trace, "/tmp/minigo.wtf-trace",
              "Output path for WTF traces.");

namespace minigo {
namespace {

std::string GetOutputDir(absl::Time now, const std::string& root_dir) {
  auto sub_dirs = absl::FormatTime("%Y-%m-%d-%H", now, absl::UTCTimeZone());
  return file::JoinPath(root_dir, sub_dirs);
}

void ParseOptionsFromFlags(Game::Options* game_options,
                           MctsPlayer::Options* player_options) {
  game_options->resign_threshold = -std::abs(FLAGS_resign_threshold);
  player_options->noise_mix = FLAGS_noise_mix;
  player_options->inject_noise = FLAGS_inject_noise;
  player_options->soft_pick = FLAGS_soft_pick;
  player_options->value_init_penalty = FLAGS_value_init_penalty;
  player_options->policy_softmax_temp = FLAGS_policy_softmax_temp;
  player_options->virtual_losses = FLAGS_virtual_losses;
  player_options->random_seed = FLAGS_seed;
  player_options->random_symmetry = FLAGS_random_symmetry;
  player_options->dirichlet_alpha = FLAGS_dirichlet_alpha * 0.03f * 361 / (kN * kN);
  player_options->num_readouts = FLAGS_num_readouts;
  player_options->seconds_per_move = FLAGS_seconds_per_move;
  player_options->time_limit = FLAGS_time_limit;
  player_options->decay_factor = FLAGS_decay_factor;
  player_options->fastplay_frequency = FLAGS_fastplay_frequency;
  player_options->fastplay_readouts = FLAGS_fastplay_readouts;
  player_options->target_pruning = FLAGS_target_pruning;
}

void LogEndGameInfo(const Game& game, absl::Duration game_time) {
  std::cout << game.result_string() << std::endl;
  std::cout << "Playing game: " << absl::ToDoubleSeconds(game_time)
            << std::endl;
  std::cout << "Played moves: " << game.moves().size() << std::endl;

  if (game.moves().empty()) {
    return;
  }

  int bleakest_move = 0;
  float q = 0.0;
  if (game.FindBleakestMove(&bleakest_move, &q)) {
    std::cout << "Bleakest eval: move=" << bleakest_move << " Q=" << q
              << std::endl;
  }

  // If resignation is disabled, check to see if the first time Q_perspective
  // crossed the resign_threshold the eventual winner of the game would have
  // resigned. Note that we only check for the first resignation: if the
  // winner would have incorrectly resigned AFTER the loser would have
  // resigned on an earlier move, this is not counted as a bad resignation for
  // the winner (since the game would have ended after the loser's initial
  // resignation).
  if (!game.options().resign_enabled) {
    for (size_t i = 0; i < game.moves().size(); ++i) {
      const auto* move = game.moves()[i].get();
      float Q_perspective = move->color == Color::kBlack ? move->Q : -move->Q;
      if (Q_perspective < game.options().resign_threshold) {
        if ((move->Q < 0) != (game.result() < 0)) {
          std::cout << "Bad resign: move=" << i << " Q=" << move->Q
                    << std::endl;
        }
        break;
      }
    }
  }
}

class SelfPlayer {
 public:
  explicit SelfPlayer(ModelDescriptor desc)
      : rnd_(FLAGS_seed, Random::kUniqueStream),
        engine_(std::move(desc.engine)),
        model_(std::move(desc.model)) {}

  void Run() {
    auto player_start_time = absl::Now();

    if (FLAGS_cache_size_mb > 0) {
      auto capacity =
          BasicInferenceCache::CalculateCapacity(FLAGS_cache_size_mb);
      MG_LOG(INFO) << "Will cache up to " << capacity
                   << " inferences, using roughly " << FLAGS_cache_size_mb
                   << "MB.\n";
      auto num_shards = std::min(FLAGS_parallel_games, FLAGS_cache_shards);
      inference_cache_ =
          std::make_shared<ThreadSafeInferenceCache>(capacity, num_shards);
    }

    // Figure out how many games we should play.
    MG_CHECK(FLAGS_parallel_games >= 1);

    int num_games = 0;
    if (run_forever_) {
      MG_CHECK(FLAGS_num_games == 0)
          << "num_games must not be set if run_forever is true";
    } else {
      if (FLAGS_num_games == 0) {
        num_games = FLAGS_parallel_games;
      } else {
        MG_CHECK(FLAGS_num_games >= FLAGS_parallel_games)
            << "if num_games is set, it must be >= parallel_games";
        num_games = FLAGS_num_games;
      }
    }

    num_remaining_games_ = num_games;
    run_forever_ = FLAGS_run_forever;

    {
      absl::MutexLock lock(&mutex_);
      auto model_factory = NewModelFactory(engine_);
      // If the model path contains a pattern, wrap the implementation factory
      // in a ReloadingModelFactory to automatically reload the latest model
      // that matches the pattern.
      if (model_.find("%d") != std::string::npos) {
        model_factory = absl::make_unique<ReloadingModelFactory>(
            std::move(model_factory), absl::Seconds(3));
      }
      // Note: it's more efficient to perform the reload wrapping before the
      // batch wrapping because this way, we only need to reload the single
      // implementation Model when a new model is found. If we performed batch
      // wrapping before reload wrapping, the reload code would need to update
      // all the BatchingModel wrappers.
      batcher_ =
          absl::make_unique<BatchingModelFactory>(std::move(model_factory));
    }
    for (int i = 0; i < FLAGS_parallel_games; ++i) {
      threads_.emplace_back(std::bind(&SelfPlayer::ThreadRun, this, i));
    }
    for (auto& t : threads_) {
      t.join();
    }

    MG_LOG(INFO) << "Played " << num_games << " games, total time "
                 << absl::ToDoubleSeconds(absl::Now() - player_start_time)
                 << " sec.";

    {
      absl::MutexLock lock(&mutex_);
      MG_LOG(INFO) << FormatWinStatsTable({{model_name_, win_stats_}});
    }
  }

 private:
  // Struct that holds the options for each thread.
  // Initialized with the SelfPlayer's mutex held. This allows us to safely
  // update the command line arguments from a flag file without causing any
  // race conditions.
  struct ThreadOptions {
    void Init(int thread_id, Random* rnd) {
      ParseOptionsFromFlags(&game_options, &player_options);
      verbose = thread_id == 0;
      // If an random seed was explicitly specified, make sure we use a
      // different seed for each thread.
      game_options.resign_enabled = (*rnd)() >= FLAGS_disable_resign_pct;

      holdout_pct = FLAGS_holdout_pct;
      output_dir = FLAGS_output_dir;
      holdout_dir = FLAGS_holdout_dir;
      sgf_dir = FLAGS_sgf_dir;
    }

    Game::Options game_options;
    MctsPlayer::Options player_options;
    float holdout_pct;
    std::string output_dir;
    std::string holdout_dir;
    std::string sgf_dir;
    bool verbose = false;
  };

  void ThreadRun(int thread_id) {
    WTF_THREAD_ENABLE("SelfPlay");
    // Only print the board using ANSI colors if stderr is sent to the
    // terminal.
    const bool use_ansi_colors = FdSupportsAnsiColors(fileno(stderr));

    ThreadOptions thread_options;
    std::vector<std::string> bigtable_spec =
        absl::StrSplit(FLAGS_output_bigtable, ',');
    bool use_bigtable = bigtable_spec.size() == 3;
    if (!FLAGS_output_bigtable.empty() && !use_bigtable) {
      MG_LOG(FATAL)
          << "Bigtable output must be of the form: project,instance,table";
      return;
    }
	int switched=0;
	int not_switched=0;

    for (;;) {
      std::unique_ptr<Game> game;
      std::unique_ptr<MctsPlayer> player;

      {
        absl::MutexLock lock(&mutex_);

        // Check if we've finished playing.
        if (!run_forever_) {
          if (num_remaining_games_ == 0) {
            break;
          }
          num_remaining_games_ -= 1;
        }

        auto old_model = FLAGS_model;
        MaybeReloadFlags();
        MG_CHECK(old_model == FLAGS_model)
            << "Manually changing the model during selfplay is not supported.";
        thread_options.Init(thread_id, &rnd_);
        game = absl::make_unique<Game>(model_, model_,
                                       thread_options.game_options);
        player = absl::make_unique<MctsPlayer>(batcher_->NewModel(model_),
                                               inference_cache_, game.get(),
                                               thread_options.player_options);
        if (model_name_.empty()) {
          model_name_ = player->model()->name();
        }
      }

      if (thread_options.verbose) {
        MG_LOG(INFO) << "MctsPlayer options: " << player->options();
        MG_LOG(INFO) << "Game options: " << game->options();
        MG_LOG(INFO) << "Random seed used: " << player->seed();
      }

      // Play the game.
      auto game_start_time = absl::Now();
      {
        absl::MutexLock lock(&mutex_);
        BatchingModelFactory::StartGame(player->model(), player->model());
      }
      int current_readouts = 0;
      bool fastplay;
      int readouts;
      int num_passes = 0;
      absl::Time search_start_time;
      while (!game->game_over() && !player->root()->at_move_limit()) {
        if (player->root()->position.n() >= kMinPassAliveMoves &&
            player->root()->position.CalculateWholeBoardPassAlive()) {
          // Play pass moves to end the game.
          while (!game->game_over()) {
            MG_CHECK(player->PlayMove(Coord::kPass));
          }
          break;
        }

        // Record some information using for printing tree search stats.
        if (thread_options.verbose) {
          current_readouts = player->root()->N();
          search_start_time = absl::Now();
        }

        fastplay = (rnd_() < thread_options.player_options.fastplay_frequency);
        readouts = (fastplay ? thread_options.player_options.fastplay_readouts
                      : thread_options.player_options.num_readouts);

        if (thread_options.player_options.fastplay_frequency > 0 && !fastplay) {
          // We're using playout count oscillation and doing a slow play.
          // Clear the root's search state so that the injected noise has a
          // more significant effect.
          player->root()->ClearChildren();
        }

        // Choose the move to play, optionally adding noise.
        Coord move = Coord::kInvalid;
        {
          WTF_SCOPE0("SuggestMove");
<<<<<<< HEAD
          move = player->SuggestMove(readouts, !fastplay);
	  // reread if fastplay picked pass.
          if (move == Coord::kPass && fastplay == true) {
            move = player->SuggestMove(thread_options.player_options.num_readouts, true);
            //fastplay = false;  // Uncomment to train on rereads.
            if (move == Coord::kPass) {
              not_switched++;
            } else {
              switched++;
=======
          move = player->SuggestMove(readouts, !fastplay, num_passes > 5);
          if (move == Coord::kPass) {
            num_passes++;
            if (fastplay == true) {
              move = player->SuggestMove(thread_options.player_options.num_readouts, true);
>>>>>>> 41b3a12b
            }
          }
        }

        // Log tree search stats.
        if (thread_options.verbose) {
          WTF_SCOPE0("Logging");
          const auto* root = player->root();
          const auto& position = root->position;

          int num_readouts = root->N() - current_readouts;
          auto elapsed = absl::Now() - search_start_time;
          elapsed = elapsed * 100 / num_readouts;

          auto all_stats = batcher_->FlushStats();
          MG_CHECK(all_stats.size() == 1);
          const auto& stats = all_stats[0].second;
          MG_LOG(INFO)
              << absl::FormatTime("%Y-%m-%d %H:%M:%E3S", absl::Now(),
                                  absl::LocalTimeZone())
              << absl::StreamFormat(
                     "  num_inferences: %d  buffer_count: %d  run_batch_total: "
                     "%.3fms  run_many_total : %.3fms  run_batch_per_inf: "
                     "%.3fms  run_many_per_inf: %.3fms",
                     stats.num_inferences, stats.buffer_count,
                     absl::ToDoubleMilliseconds(stats.run_batch_time),
                     absl::ToDoubleMilliseconds(stats.run_many_time),
                     absl::ToDoubleMilliseconds(stats.run_batch_time /
                                                stats.num_inferences),
                     absl::ToDoubleMilliseconds(stats.run_many_time /
                                                stats.num_inferences));
          MG_LOG(INFO) << root->CalculateTreeStats().ToString();

          if (!fastplay) {
            MG_LOG(INFO) << root->position.ToPrettyString(use_ansi_colors);
            MG_LOG(INFO) << "Move: " << position.n()
                         << " Captures X: " << position.num_captures()[0]
                         << " O: " << position.num_captures()[1];
            MG_LOG(INFO) << root->Describe();
            if (inference_cache_ != nullptr) {
              MG_LOG(INFO) << "Inference cache stats: "
                           << inference_cache_->GetStats();
            }
          }
        }

        // Play the chosen move.
        {
          WTF_SCOPE0("PlayMove");
          MG_CHECK(player->PlayMove(move));
        }

        if (!fastplay && move != Coord::kResign) {
          (*game).MarkLastMoveAsTrainable();
        }

        // Log information about the move played.
        if (thread_options.verbose) {
          MG_LOG(INFO) << absl::StreamFormat("%s Q: %0.5f", player->name(),
                                             player->root()->Q());
          MG_LOG(INFO) << "Played >>" << move;
        }
      }
      {
        absl::MutexLock lock(&mutex_);
        BatchingModelFactory::EndGame(player->model(), player->model());
      }

      if (thread_options.verbose) {
        MG_LOG(INFO) << "Inference history: "
                     << player->GetModelsUsedForInference();
      }

      {
        // Log the end game info with the shared mutex held to prevent the
        // outputs from multiple threads being interleaved.
        absl::MutexLock lock(&mutex_);
        LogEndGameInfo(*game, absl::Now() - game_start_time);
        win_stats_.Update(*game);
      }

      // Write the outputs.
      auto now = absl::Now();
      auto output_name = GetOutputName(game_id_++);

      bool is_holdout;
      {
        absl::MutexLock lock(&mutex_);
        is_holdout = rnd_() < thread_options.holdout_pct;
      }
      auto example_dir =
          is_holdout ? thread_options.holdout_dir : thread_options.output_dir;
      if (!example_dir.empty()) {
        tf_utils::WriteGameExamples(GetOutputDir(now, example_dir), output_name,
                                    *game);
      }
      if (use_bigtable) {
        const auto& gcp_project_name = bigtable_spec[0];
        const auto& instance_name = bigtable_spec[1];
        const auto& table_name = bigtable_spec[2];
        tf_utils::WriteGameExamples(gcp_project_name, instance_name, table_name,
                                    *game);
      }

      game->AddComment(
          absl::StrCat("Inferences: ", player->GetModelsUsedForInference()));
      if (!thread_options.sgf_dir.empty()) {
        WriteSgf(
            GetOutputDir(now, file::JoinPath(thread_options.sgf_dir, "clean")),
            output_name, *game, false);
        WriteSgf(
            GetOutputDir(now, file::JoinPath(thread_options.sgf_dir, "full")),
            output_name, *game, true);
      }
    }

    MG_LOG(INFO) << "Switched / Not switched: " << switched << " / " << not_switched;
    MG_LOG(INFO) << "Thread " << thread_id << " stopping";
  }

  void MaybeReloadFlags() EXCLUSIVE_LOCKS_REQUIRED(&mutex_) {
    if (FLAGS_flags_path.empty()) {
      return;
    }
    uint64_t new_flags_timestamp;
    MG_CHECK(file::GetModTime(FLAGS_flags_path, &new_flags_timestamp));
    bool skip = new_flags_timestamp == flags_timestamp_;
    MG_LOG(INFO) << "flagfile:" << FLAGS_flags_path
                 << " old_ts:" << absl::FromUnixMicros(flags_timestamp_)
                 << " new_ts:" << absl::FromUnixMicros(new_flags_timestamp)
                 << (skip ? " skipping" : "");
    if (skip) {
      return;
    }

    flags_timestamp_ = new_flags_timestamp;
    std::string contents;
    MG_CHECK(file::ReadFile(FLAGS_flags_path, &contents));

    std::vector<std::string> lines =
        absl::StrSplit(contents, '\n', absl::SkipEmpty());
    MG_LOG(INFO) << " loaded flags:" << absl::StrJoin(lines, " ");

    for (absl::string_view line : lines) {
      std::pair<absl::string_view, absl::string_view> line_comment =
          absl::StrSplit(line, absl::MaxSplits('#', 1));
      line = absl::StripAsciiWhitespace(line_comment.first);
      if (line.empty()) {
        continue;
      }
      MG_CHECK(line.length() > 2 && line[0] == '-' && line[1] == '-') << line;
      std::pair<std::string, std::string> flag_value =
          absl::StrSplit(line, absl::MaxSplits('=', 1));
      flag_value.first = flag_value.first.substr(2);
      MG_LOG(INFO) << "Setting command line flag: --" << flag_value.first << "="
                   << flag_value.second;
      gflags::SetCommandLineOption(flag_value.first.c_str(),
                                   flag_value.second.c_str());
    }
  }

  absl::Mutex mutex_;
  std::unique_ptr<BatchingModelFactory> batcher_ GUARDED_BY(&mutex_);
  Random rnd_ GUARDED_BY(&mutex_);
  std::string model_name_ GUARDED_BY(&mutex_);
  std::vector<std::thread> threads_;
  std::shared_ptr<ThreadSafeInferenceCache> inference_cache_;

  // True if we should run selfplay indefinitely.
  bool run_forever_ GUARDED_BY(&mutex_) = false;

  // If run_forever_ is false, how many games are left to play.
  int num_remaining_games_ GUARDED_BY(&mutex_) = 0;

  // Stats about how every game was won.
  WinStats win_stats_ GUARDED_BY(&mutex_);

  uint64_t flags_timestamp_ = 0;

  std::atomic<size_t> game_id_{0};

  const std::string engine_;
  const std::string model_;
};

}  // namespace
}  // namespace minigo

int main(int argc, char* argv[]) {
  minigo::Init(&argc, &argv);
  minigo::zobrist::Init(FLAGS_seed);

  WTF_THREAD_ENABLE("Main");
  {
    WTF_SCOPE0("Selfplay");
    minigo::SelfPlayer player(minigo::ParseModelDescriptor(FLAGS_model));
    player.Run();
  }

#ifdef WTF_ENABLE
  MG_CHECK(wtf::Runtime::GetInstance()->SaveToFile(FLAGS_wtf_trace));
#endif

  return 0;
}<|MERGE_RESOLUTION|>--- conflicted
+++ resolved
@@ -436,23 +436,12 @@
         Coord move = Coord::kInvalid;
         {
           WTF_SCOPE0("SuggestMove");
-<<<<<<< HEAD
-          move = player->SuggestMove(readouts, !fastplay);
+          move = player->SuggestMove(readouts, !fastplay, num_passes > 5);
 	  // reread if fastplay picked pass.
-          if (move == Coord::kPass && fastplay == true) {
-            move = player->SuggestMove(thread_options.player_options.num_readouts, true);
-            //fastplay = false;  // Uncomment to train on rereads.
-            if (move == Coord::kPass) {
-              not_switched++;
-            } else {
-              switched++;
-=======
-          move = player->SuggestMove(readouts, !fastplay, num_passes > 5);
           if (move == Coord::kPass) {
             num_passes++;
-            if (fastplay == true) {
+            if (move == Coord::kPass && fastplay == true) {
               move = player->SuggestMove(thread_options.player_options.num_readouts, true);
->>>>>>> 41b3a12b
             }
           }
         }
