// Copyright 2018 Google LLC
//
// Licensed under the Apache License, Version 2.0 (the "License");
// you may not use this file except in compliance with the License.
// You may obtain a copy of the License at
//
//      http://www.apache.org/licenses/LICENSE-2.0
//
// Unless required by applicable law or agreed to in writing, software
// distributed under the License is distributed on an "AS IS" BASIS,
// WITHOUT WARRANTIES OR CONDITIONS OF ANY KIND, either express or implied.
// See the License for the specific language governing permissions and
// limitations under the License.

#include <stdio.h>

#include <atomic>
#include <iostream>
#include <memory>
#include <string>
#include <thread>
#include <utility>
#include <vector>

#include "absl/base/thread_annotations.h"
#include "absl/memory/memory.h"
#include "absl/strings/str_cat.h"
#include "absl/strings/str_join.h"
#include "absl/strings/str_split.h"
#include "absl/strings/string_view.h"
#include "absl/strings/strip.h"
#include "absl/synchronization/mutex.h"
#include "absl/time/clock.h"
#include "absl/time/time.h"
#include "cc/constants.h"
#include "cc/dual_net/factory.h"
#include "cc/file/path.h"
#include "cc/file/utils.h"
#include "cc/game.h"
#include "cc/game_utils.h"
#include "cc/init.h"
#include "cc/logging.h"
#include "cc/mcts_player.h"
#include "cc/model/batching_model.h"
#include "cc/model/inference_cache.h"
#include "cc/model/reloading_model.h"
#include "cc/platform/utils.h"
#include "cc/random.h"
#include "cc/tf_utils.h"
#include "cc/zobrist.h"
#include "gflags/gflags.h"
#include "wtf/macros.h"

// Game options flags.
DEFINE_double(resign_threshold, -0.999, "Resign threshold.");
DEFINE_double(disable_resign_pct, 0.1,
              "Fraction of games to disable resignation for.");
DEFINE_uint64(seed, 0,
              "Random seed. Use default value of 0 to use a time-based seed. "
              "This seed is used to control the moves played, not whether a "
              "game has resignation disabled or is a holdout.");
DEFINE_double(holdout_pct, 0.03,
              "Fraction of games to hold out for validation.");

// Tree search flags.
DEFINE_int32(num_readouts, 100,
             "Number of readouts to make during tree search for each move.");
DEFINE_int32(virtual_losses, 8,
             "Number of virtual losses when running tree search.");
DEFINE_bool(inject_noise, true,
            "If true, inject noise into the root position at the start of "
            "each tree search.");
DEFINE_double(dirichlet_alpha, 0.03,
              "Controls the distribution of Dirichlet noise added to the root "
              "if inject_noise is true. The actual alpha value used when "
              "calculating the noise is dirichlet_alpha * 361 / (N * N).");
DEFINE_double(noise_mix, 0.25,
              "If inject_noise is true, the amount of noise to mix into the "
              "root.");
DEFINE_bool(soft_pick, true,
            "If true, choose moves early in the game with a probability "
            "proportional to the number of times visited during tree search. "
            "If false, always play the best move.");
DEFINE_bool(random_symmetry, true,
            "If true, randomly flip & rotate the board features before running "
            "the model and apply the inverse transform to the results.");
DEFINE_double(value_init_penalty, 2.0,
              "New children value initialization penalty.\n"
              "Child value = parent's value - penalty * color, clamped to "
              "[-1, 1].  Penalty should be in [0.0, 2.0].\n"
              "0 is init-to-parent, 2.0 is init-to-loss [default].\n"
              "This behaves similiarly to Leela's FPU \"First Play Urgency\".");
DEFINE_double(policy_softmax_temp, 0.98,
              "For soft-picked moves, the probabilities are exponentiated by "
              "policy_softmax_temp to encourage diversity in early play.\n");
DEFINE_bool(restrict_in_bensons, false,
              "Prevent play in benson's regions after 5 passes have been "
              "played.\n");

DEFINE_string(flags_path, "",
              "Optional path to load flags from. Flags specified in this file "
              "take priority over command line flags. When running selfplay "
              "with run_forever=true, the flag file is reloaded periodically. "
              "Note that flags_path is different from gflags flagfile, which "
              "is only parsed once on startup.");

DEFINE_double(fastplay_frequency, 0.0,
              "The fraction of moves that should use a lower number of "
              "playouts, aka 'playout cap oscillation'.\nIf this is set, "
              "'fastplay_readouts' should also be set.");

DEFINE_int32(fastplay_readouts, 20,
             "The number of readouts to perform on a 'low readout' move, "
             "aka 'playout cap oscillation'.\nIf this is set, "
             "'fastplay_frequency' should be nonzero.");

DEFINE_bool(
    target_pruning, false,
    "If true, subtract visits from all moves that weren't the best move until "
    "the uncertainty level compensates.");

// Time control flags.
DEFINE_double(seconds_per_move, 0,
              "If non-zero, the number of seconds to spend thinking about each "
              "move instead of using a fixed number of readouts.");
DEFINE_double(
    time_limit, 0,
    "If non-zero, the maximum amount of time to spend thinking in a game: we "
    "spend seconds_per_move thinking for each move for as many moves as "
    "possible before exponentially decaying the amount of time.");
DEFINE_double(decay_factor, 0.98,
              "If time_limit is non-zero, the decay factor used to shorten the "
              "amount of time spent thinking as the game progresses.");
DEFINE_bool(run_forever, false,
            "When running 'selfplay' mode, whether to run forever. "
            "Only one of run_forever and num_games must be set.");

// Inference flags.
DEFINE_string(model, "",
              "Path to a minigo model. The format of the model depends on the "
              "inference engine. For engine=tf, the model should be a GraphDef "
              "proto. For engine=lite, the model should be .tflite "
              "flatbuffer.");
DEFINE_int32(parallel_games, 32, "Number of games to play in parallel.");
DEFINE_int32(num_games, 0,
             "Total number of games to play. Defaults to parallel_games. "
             "Only one of num_games and run_forever must be set.");
DEFINE_int32(cache_size_mb, 0, "Size of the inference cache in MB.");
DEFINE_int32(cache_shards, 8,
             "Number of ways to shard the inference cache. The cache uses "
             "is locked on a per-shard basis, so more shards means less "
             "contention but each shard is smaller. The number of shards "
             "is clamped such that it's always <= parallel_games.");

// Output flags.
DEFINE_string(output_dir, "",
              "Output directory. If empty, no examples are written.");
DEFINE_string(holdout_dir, "",
              "Holdout directory. If empty, no examples are written.");
DEFINE_string(output_bigtable, "",
              "Output Bigtable specification, of the form: "
              "project,instance,table. "
              "If empty, no examples are written to Bigtable.");
DEFINE_string(sgf_dir, "",
              "SGF directory for selfplay and puzzles. If empty in selfplay "
              "mode, no SGF is written.");
DEFINE_string(bigtable_tag, "", "Used in Bigtable metadata");
DEFINE_string(wtf_trace, "/tmp/minigo.wtf-trace",
              "Output path for WTF traces.");

namespace minigo {
namespace {

std::string GetOutputDir(absl::Time now, const std::string& root_dir) {
  auto sub_dirs = absl::FormatTime("%Y-%m-%d-%H", now, absl::UTCTimeZone());
  return file::JoinPath(root_dir, sub_dirs);
}

void ParseOptionsFromFlags(Game::Options* game_options,
                           MctsPlayer::Options* player_options) {
  game_options->resign_threshold = -std::abs(FLAGS_resign_threshold);
  player_options->noise_mix = FLAGS_noise_mix;
  player_options->inject_noise = FLAGS_inject_noise;
  player_options->soft_pick = FLAGS_soft_pick;
  player_options->value_init_penalty = FLAGS_value_init_penalty;
  player_options->policy_softmax_temp = FLAGS_policy_softmax_temp;
  player_options->virtual_losses = FLAGS_virtual_losses;
  player_options->random_seed = FLAGS_seed;
  player_options->random_symmetry = FLAGS_random_symmetry;
  player_options->dirichlet_alpha = FLAGS_dirichlet_alpha * 0.03f * 361 / (kN * kN);
  player_options->num_readouts = FLAGS_num_readouts;
  player_options->seconds_per_move = FLAGS_seconds_per_move;
  player_options->time_limit = FLAGS_time_limit;
  player_options->decay_factor = FLAGS_decay_factor;
  player_options->fastplay_frequency = FLAGS_fastplay_frequency;
  player_options->fastplay_readouts = FLAGS_fastplay_readouts;
  player_options->target_pruning = FLAGS_target_pruning;
  player_options->restrict_in_bensons = FLAGS_restrict_in_bensons;
}

void LogEndGameInfo(const Game& game, absl::Duration game_time) {
  std::cout << game.result_string() << std::endl;
  std::cout << "Playing game: " << absl::ToDoubleSeconds(game_time)
            << std::endl;
  std::cout << "Played moves: " << game.moves().size() << std::endl;

  if (game.moves().empty()) {
    return;
  }

  int bleakest_move = 0;
  float q = 0.0;
  if (game.FindBleakestMove(&bleakest_move, &q)) {
    std::cout << "Bleakest eval: move=" << bleakest_move << " Q=" << q
              << std::endl;
  }

  // If resignation is disabled, check to see if the first time Q_perspective
  // crossed the resign_threshold the eventual winner of the game would have
  // resigned. Note that we only check for the first resignation: if the
  // winner would have incorrectly resigned AFTER the loser would have
  // resigned on an earlier move, this is not counted as a bad resignation for
  // the winner (since the game would have ended after the loser's initial
  // resignation).
  if (!game.options().resign_enabled) {
    for (size_t i = 0; i < game.moves().size(); ++i) {
      const auto* move = game.moves()[i].get();
      float Q_perspective = move->color == Color::kBlack ? move->Q : -move->Q;
      if (Q_perspective < game.options().resign_threshold) {
        if ((move->Q < 0) != (game.result() < 0)) {
          std::cout << "Bad resign: move=" << i << " Q=" << move->Q
                    << std::endl;
        }
        break;
      }
    }
  }
}

class SelfPlayer {
 public:
  explicit SelfPlayer(ModelDescriptor desc)
      : rnd_(FLAGS_seed, Random::kUniqueStream),
        engine_(std::move(desc.engine)),
        model_(std::move(desc.model)) {}

  void Run() {
    auto player_start_time = absl::Now();

    if (FLAGS_cache_size_mb > 0) {
      auto capacity =
          BasicInferenceCache::CalculateCapacity(FLAGS_cache_size_mb);
      MG_LOG(INFO) << "Will cache up to " << capacity
                   << " inferences, using roughly " << FLAGS_cache_size_mb
                   << "MB.\n";
      auto num_shards = std::min(FLAGS_parallel_games, FLAGS_cache_shards);
      inference_cache_ =
          std::make_shared<ThreadSafeInferenceCache>(capacity, num_shards);
    }

    // Figure out how many games we should play.
    MG_CHECK(FLAGS_parallel_games >= 1);

    int num_games = 0;
    if (run_forever_) {
      MG_CHECK(FLAGS_num_games == 0)
          << "num_games must not be set if run_forever is true";
    } else {
      if (FLAGS_num_games == 0) {
        num_games = FLAGS_parallel_games;
      } else {
        MG_CHECK(FLAGS_num_games >= FLAGS_parallel_games)
            << "if num_games is set, it must be >= parallel_games";
        num_games = FLAGS_num_games;
      }
    }

    num_remaining_games_ = num_games;
    run_forever_ = FLAGS_run_forever;

    {
      absl::MutexLock lock(&mutex_);
      auto model_factory = NewModelFactory(engine_);
      // If the model path contains a pattern, wrap the implementation factory
      // in a ReloadingModelFactory to automatically reload the latest model
      // that matches the pattern.
      if (model_.find("%d") != std::string::npos) {
        model_factory = absl::make_unique<ReloadingModelFactory>(
            std::move(model_factory), absl::Seconds(3));
      }
      // Note: it's more efficient to perform the reload wrapping before the
      // batch wrapping because this way, we only need to reload the single
      // implementation Model when a new model is found. If we performed batch
      // wrapping before reload wrapping, the reload code would need to update
      // all the BatchingModel wrappers.
      batcher_ =
          absl::make_unique<BatchingModelFactory>(std::move(model_factory));
    }
    for (int i = 0; i < FLAGS_parallel_games; ++i) {
      threads_.emplace_back(std::bind(&SelfPlayer::ThreadRun, this, i));
    }
    for (auto& t : threads_) {
      t.join();
    }

    MG_LOG(INFO) << "Played " << num_games << " games, total time "
                 << absl::ToDoubleSeconds(absl::Now() - player_start_time)
                 << " sec.";

    {
      absl::MutexLock lock(&mutex_);
      MG_LOG(INFO) << FormatWinStatsTable({{model_name_, win_stats_}});
    }
  }

 private:
  // Struct that holds the options for each thread.
  // Initialized with the SelfPlayer's mutex held. This allows us to safely
  // update the command line arguments from a flag file without causing any
  // race conditions.
  struct ThreadOptions {
    void Init(int thread_id, Random* rnd) {
      ParseOptionsFromFlags(&game_options, &player_options);
      verbose = thread_id == 0;
      // If an random seed was explicitly specified, make sure we use a
      // different seed for each thread.
      game_options.resign_enabled = (*rnd)() >= FLAGS_disable_resign_pct;

      holdout_pct = FLAGS_holdout_pct;
      output_dir = FLAGS_output_dir;
      holdout_dir = FLAGS_holdout_dir;
      sgf_dir = FLAGS_sgf_dir;
    }

    Game::Options game_options;
    MctsPlayer::Options player_options;
    float holdout_pct;
    std::string output_dir;
    std::string holdout_dir;
    std::string sgf_dir;
    bool verbose = false;
  };

  void ThreadRun(int thread_id) {
    WTF_THREAD_ENABLE("SelfPlay");
    // Only print the board using ANSI colors if stderr is sent to the
    // terminal.
    const bool use_ansi_colors = FdSupportsAnsiColors(fileno(stderr));

    ThreadOptions thread_options;
    std::vector<std::string> bigtable_spec =
        absl::StrSplit(FLAGS_output_bigtable, ',');
    bool use_bigtable = bigtable_spec.size() == 3;
    if (!FLAGS_output_bigtable.empty() && !use_bigtable) {
      MG_LOG(FATAL)
          << "Bigtable output must be of the form: project,instance,table";
      return;
    }
	int switched=0;
	int not_switched=0;

    for (;;) {
      std::unique_ptr<Game> game;
      std::unique_ptr<MctsPlayer> player;

      {
        absl::MutexLock lock(&mutex_);

        // Check if we've finished playing.
        if (!run_forever_) {
          if (num_remaining_games_ == 0) {
            break;
          }
          num_remaining_games_ -= 1;
        }

        auto old_model = FLAGS_model;
        MaybeReloadFlags();
        MG_CHECK(old_model == FLAGS_model)
            << "Manually changing the model during selfplay is not supported.";
        thread_options.Init(thread_id, &rnd_);
        game = absl::make_unique<Game>(model_, model_,
                                       thread_options.game_options);
        player = absl::make_unique<MctsPlayer>(batcher_->NewModel(model_),
                                               inference_cache_, game.get(),
                                               thread_options.player_options);
        if (model_name_.empty()) {
          model_name_ = player->model()->name();
        }
      }

      if (thread_options.verbose) {
        MG_LOG(INFO) << "MctsPlayer options: " << player->options();
        MG_LOG(INFO) << "Game options: " << game->options();
        MG_LOG(INFO) << "Random seed used: " << player->seed();
      }

      // Play the game.
      auto game_start_time = absl::Now();
      {
        absl::MutexLock lock(&mutex_);
        BatchingModelFactory::StartGame(player->model(), player->model());
      }
      int current_readouts = 0;
      bool fastplay;
      int readouts;
      int num_passes = 0;
      absl::Time search_start_time;
      while (!game->game_over() && !player->root()->at_move_limit()) {
        if (player->root()->position.n() >= kMinPassAliveMoves &&
            player->root()->position.CalculateWholeBoardPassAlive()) {
          // Play pass moves to end the game.
          while (!game->game_over()) {
            MG_CHECK(player->PlayMove(Coord::kPass));
          }
          break;
        }

        // Record some information using for printing tree search stats.
        if (thread_options.verbose) {
          current_readouts = player->root()->N();
          search_start_time = absl::Now();
        }

        fastplay = (rnd_() < thread_options.player_options.fastplay_frequency);
        readouts = (fastplay ? thread_options.player_options.fastplay_readouts
                      : thread_options.player_options.num_readouts);

        if (thread_options.player_options.fastplay_frequency > 0 && !fastplay) {
          // We're using playout count oscillation and doing a slow play.
          // Clear the root's search state so that the injected noise has a
          // more significant effect.
          player->root()->ClearChildren();
        }

        // Choose the move to play, optionally adding noise.
        Coord move = Coord::kInvalid;
        {
          WTF_SCOPE0("SuggestMove");
<<<<<<< HEAD
          move = player->SuggestMove(readouts, !fastplay, 
			  (thread_options.player_options.restrict_in_bensons && num_passes > 5));
	  // reread if fastplay picked pass.
	  /*
          if (move == Coord::kPass) {
            num_passes++;
            if (move == Coord::kPass && fastplay == true) {
              move = player->SuggestMove(thread_options.player_options.num_readouts, true);
            }
          }
	  */
=======
          move = player->SuggestMove(readouts, !fastplay, num_passes > 5);
>>>>>>> c7e235ed
        }

        // Log tree search stats.
        if (thread_options.verbose) {
          WTF_SCOPE0("Logging");
          const auto* root = player->root();
          const auto& position = root->position;

          int num_readouts = root->N() - current_readouts;
          auto elapsed = absl::Now() - search_start_time;
          elapsed = elapsed * 100 / num_readouts;

          auto all_stats = batcher_->FlushStats();
          MG_CHECK(all_stats.size() == 1);
          const auto& stats = all_stats[0].second;
          MG_LOG(INFO)
              << absl::FormatTime("%Y-%m-%d %H:%M:%E3S", absl::Now(),
                                  absl::LocalTimeZone())
              << absl::StreamFormat(
                     "  num_inferences: %d  buffer_count: %d  run_batch_total: "
                     "%.3fms  run_many_total : %.3fms  run_batch_per_inf: "
                     "%.3fms  run_many_per_inf: %.3fms",
                     stats.num_inferences, stats.buffer_count,
                     absl::ToDoubleMilliseconds(stats.run_batch_time),
                     absl::ToDoubleMilliseconds(stats.run_many_time),
                     absl::ToDoubleMilliseconds(stats.run_batch_time /
                                                stats.num_inferences),
                     absl::ToDoubleMilliseconds(stats.run_many_time /
                                                stats.num_inferences));
          MG_LOG(INFO) << root->CalculateTreeStats().ToString();

          if (!fastplay) {
            MG_LOG(INFO) << root->position.ToPrettyString(use_ansi_colors);
            MG_LOG(INFO) << "Move: " << position.n()
                         << " Captures X: " << position.num_captures()[0]
                         << " O: " << position.num_captures()[1];
            //MG_LOG(INFO) << root->Describe();
            if (inference_cache_ != nullptr) {
              MG_LOG(INFO) << "Inference cache stats: "
                           << inference_cache_->GetStats();
            }
          }
        }

        // Play the chosen move.
        {
          WTF_SCOPE0("PlayMove");
          MG_CHECK(player->PlayMove(move, !fastplay)); // !fastplay == is_trainable
        }

        // Log information about the move played.
        if (thread_options.verbose) {
          MG_LOG(INFO) << absl::StreamFormat("%s Q: %0.5f", player->name(),
                                             player->root()->Q());
          MG_LOG(INFO) << "Played >>" << move;
        }
      }
      {
        absl::MutexLock lock(&mutex_);
        BatchingModelFactory::EndGame(player->model(), player->model());
      }

      if (thread_options.verbose) {
        MG_LOG(INFO) << "Inference history: "
                     << player->GetModelsUsedForInference();
      }

      {
        // Log the end game info with the shared mutex held to prevent the
        // outputs from multiple threads being interleaved.
        absl::MutexLock lock(&mutex_);
        LogEndGameInfo(*game, absl::Now() - game_start_time);
        win_stats_.Update(*game);
      }

      // Write the outputs.
      auto now = absl::Now();
      auto output_name = GetOutputName(game_id_++);

      bool is_holdout;
      {
        absl::MutexLock lock(&mutex_);
        is_holdout = rnd_() < thread_options.holdout_pct;
      }
      auto example_dir =
          is_holdout ? thread_options.holdout_dir : thread_options.output_dir;
      if (!example_dir.empty()) {
        tf_utils::WriteGameExamples(GetOutputDir(now, example_dir), output_name,
                                    player->model()->feature_descriptor(),
                                    *game);
      }
      if (use_bigtable) {
        const auto& gcp_project_name = bigtable_spec[0];
        const auto& instance_name = bigtable_spec[1];
        const auto& table_name = bigtable_spec[2];
        tf_utils::WriteGameExamples(gcp_project_name, instance_name, table_name,
                                    player->model()->feature_descriptor(),
                                    *game);
      }

      game->AddComment(
          absl::StrCat("Inferences: ", player->GetModelsUsedForInference()));
      if (!thread_options.sgf_dir.empty()) {
        WriteSgf(
            GetOutputDir(now, file::JoinPath(thread_options.sgf_dir, "clean")),
            output_name, *game, false);
        WriteSgf(
            GetOutputDir(now, file::JoinPath(thread_options.sgf_dir, "full")),
            output_name, *game, true);
      }
    }

    MG_LOG(INFO) << "Switched / Not switched: " << switched << " / " << not_switched;
    MG_LOG(INFO) << "Thread " << thread_id << " stopping";
  }

  void MaybeReloadFlags() EXCLUSIVE_LOCKS_REQUIRED(&mutex_) {
    if (FLAGS_flags_path.empty()) {
      return;
    }
    uint64_t new_flags_timestamp;
    MG_CHECK(file::GetModTime(FLAGS_flags_path, &new_flags_timestamp));
    bool skip = new_flags_timestamp == flags_timestamp_;
    MG_LOG(INFO) << "flagfile:" << FLAGS_flags_path
                 << " old_ts:" << absl::FromUnixMicros(flags_timestamp_)
                 << " new_ts:" << absl::FromUnixMicros(new_flags_timestamp)
                 << (skip ? " skipping" : "");
    if (skip) {
      return;
    }

    flags_timestamp_ = new_flags_timestamp;
    std::string contents;
    MG_CHECK(file::ReadFile(FLAGS_flags_path, &contents));

    std::vector<std::string> lines =
        absl::StrSplit(contents, '\n', absl::SkipEmpty());
    MG_LOG(INFO) << " loaded flags:" << absl::StrJoin(lines, " ");

    for (absl::string_view line : lines) {
      std::pair<absl::string_view, absl::string_view> line_comment =
          absl::StrSplit(line, absl::MaxSplits('#', 1));
      line = absl::StripAsciiWhitespace(line_comment.first);
      if (line.empty()) {
        continue;
      }
      MG_CHECK(line.length() > 2 && line[0] == '-' && line[1] == '-') << line;
      std::pair<std::string, std::string> flag_value =
          absl::StrSplit(line, absl::MaxSplits('=', 1));
      flag_value.first = flag_value.first.substr(2);
      MG_LOG(INFO) << "Setting command line flag: --" << flag_value.first << "="
                   << flag_value.second;
      gflags::SetCommandLineOption(flag_value.first.c_str(),
                                   flag_value.second.c_str());
    }
  }

  absl::Mutex mutex_;
  std::unique_ptr<BatchingModelFactory> batcher_ GUARDED_BY(&mutex_);
  Random rnd_ GUARDED_BY(&mutex_);
  std::string model_name_ GUARDED_BY(&mutex_);
  std::vector<std::thread> threads_;
  std::shared_ptr<ThreadSafeInferenceCache> inference_cache_;

  // True if we should run selfplay indefinitely.
  bool run_forever_ GUARDED_BY(&mutex_) = false;

  // If run_forever_ is false, how many games are left to play.
  int num_remaining_games_ GUARDED_BY(&mutex_) = 0;

  // Stats about how every game was won.
  WinStats win_stats_ GUARDED_BY(&mutex_);

  uint64_t flags_timestamp_ = 0;

  std::atomic<size_t> game_id_{0};

  const std::string engine_;
  const std::string model_;
};

}  // namespace
}  // namespace minigo

int main(int argc, char* argv[]) {
  minigo::Init(&argc, &argv);
  minigo::zobrist::Init(FLAGS_seed);

  WTF_THREAD_ENABLE("Main");
  {
    WTF_SCOPE0("Selfplay");
    minigo::SelfPlayer player(minigo::ParseModelDescriptor(FLAGS_model));
    player.Run();
  }

#ifdef WTF_ENABLE
  MG_CHECK(wtf::Runtime::GetInstance()->SaveToFile(FLAGS_wtf_trace));
#endif

  return 0;
}<|MERGE_RESOLUTION|>--- conflicted
+++ resolved
@@ -437,21 +437,8 @@
         Coord move = Coord::kInvalid;
         {
           WTF_SCOPE0("SuggestMove");
-<<<<<<< HEAD
           move = player->SuggestMove(readouts, !fastplay, 
 			  (thread_options.player_options.restrict_in_bensons && num_passes > 5));
-	  // reread if fastplay picked pass.
-	  /*
-          if (move == Coord::kPass) {
-            num_passes++;
-            if (move == Coord::kPass && fastplay == true) {
-              move = player->SuggestMove(thread_options.player_options.num_readouts, true);
-            }
-          }
-	  */
-=======
-          move = player->SuggestMove(readouts, !fastplay, num_passes > 5);
->>>>>>> c7e235ed
         }
 
         // Log tree search stats.
