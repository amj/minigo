--- conflicted
+++ resolved
@@ -116,11 +116,7 @@
   auto start = absl::Now();
 
   if (inject_noise) {
-<<<<<<< HEAD
     InjectNoise(options_.dirichlet_alpha);
-=======
-    InjectNoise(kDirichletAlpha);
->>>>>>> 022b1980
   }
 
   int current_readouts = root_->N();
@@ -152,7 +148,7 @@
   // After picking the move, destructively adjust the visit counts
   // according to whatever flag-controlled scheme.
   if (options_.target_pruning && inject_noise) {
-    root_->ReshapeFinalVisits();
+    root_->ReshapeFinalVisits(restrict_in_bensons);
   }
 
   return c;
@@ -202,11 +198,7 @@
 void MctsPlayer::InjectNoise(float dirichlet_alpha) {
   MaybeExpandRoot();
   std::array<float, kNumMoves> noise;
-<<<<<<< HEAD
   rnd_.Dirichlet(dirichlet_alpha, &noise);
-=======
-  rnd_.Dirichlet(kDirichletAlpha, &noise);
->>>>>>> 022b1980
   root_->InjectNoise(noise, options_.noise_mix);
 }
 
