--- conflicted
+++ resolved
@@ -128,12 +128,8 @@
 
   void NewGame();
 
-<<<<<<< HEAD
-  Coord SuggestMove(int new_readouts, bool inject_noise = false);
-=======
   virtual Coord SuggestMove(int new_readouts, bool inject_noise = false,
                             bool restrict_in_bensons = false);
->>>>>>> 41b3a12b
 
   // Plays the move at point c.
   // If game is non-null, adds a new move to the game's move history and sets
