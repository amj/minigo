--- conflicted
+++ resolved
@@ -14,7 +14,6 @@
 
 #include <stdio.h>
 #include <unistd.h>
-#include <stdio.h>
 #include <cstring>
 #include <iostream>
 #include <memory>
@@ -101,23 +100,6 @@
 
 // Inference flags.
 DEFINE_string(model, "",
-<<<<<<< HEAD
-              "Path to a minigo model serialized as a GraphDef proto, or "
-              "\"remote\" to launch a InferenceService server that delegates "
-              "inference to a separate process.");
-DEFINE_string(model_two, "",
-              "When running 'eval' mode, provide a path to a second minigo "
-              "model, also serialized as a GraphDef proto.");
-DEFINE_int32(port, 50051,
-             "If model=remote, the port opened by the InferenceService "
-             "server.");
-DEFINE_int32(parallel_games, 32, "Number of games to play in parallel.");
-DEFINE_int32(
-    games_per_inference, 16,
-    "Number of games to merge together into a single inference batch.");
-DEFINE_int32(parallel_tpus, 8,
-             "If model=remote, the number of TPU cores to run on in parallel.");
-=======
               "Path to a minigo model. If remote_inference=false, the model "
               "should be a serialized GraphDef proto. If "
               "remote_inference=true, the model should be saved checkpoint.");
@@ -128,16 +110,15 @@
             "If true, run the model using the InferenceServer. This launches "
             "a Python subprocess that performs the actual inference. Required "
             "when running on Cloud TPU.");
-DEFINE_int32(port, 50051,
-             "The port opened by the InferenceService server.");
+DEFINE_int32(port, 50051, "The port opened by the InferenceService server.");
 DEFINE_string(tpu_name, "", "Cloud TPU name, e.g. grpc://10.240.2.2:8470.");
 DEFINE_int32(parallel_games, 32, "Number of games to play in parallel.");
-DEFINE_int32(games_per_inference, 16,
-             "Number of games to merge together into a single inference batch.");
+DEFINE_int32(
+    games_per_inference, 16,
+    "Number of games to merge together into a single inference batch.");
 DEFINE_int32(parallel_tpus, 8,
              "If model=remote, the number of TPU cores to run on in parallel.");
 DEFINE_int32(conv_width, 256, "Width of the model's convolution filters.");
->>>>>>> 95fa7f10
 
 // Output flags.
 DEFINE_string(output_dir, "",
@@ -164,31 +145,17 @@
 class PlayerFactory {
  public:
   PlayerFactory(const MctsPlayer::Options& options, float disable_resign_pct)
-<<<<<<< HEAD
       : options_(options), disable_resign_pct_(disable_resign_pct) {
     inference_worker_thread_ = std::thread([]() {
       std::vector<std::string> cmd_parts = {
           absl::StrCat("BOARD_SIZE=", kN),
           "python",
           "inference_worker.py",
-          absl::StrCat("--model=", FLAGS_model_two),
+          absl::StrCat("--model=", FLAGS_model),
           "--use_tpu=true",
-          "--conv_width=256",
+          absl::StrCat("--tpu_name=", FLAGS_tpu_name),
+          absl::StrCat("--conv_width=", FLAGS_conv_width),
           absl::StrCat("--parallel_tpus=", FLAGS_parallel_tpus),
-=======
-      : options_(options),
-        disable_resign_pct_(disable_resign_pct) {
-    inference_worker_thread_ = std::thread([]() {
-      std::vector<std::string> cmd_parts = {
-        absl::StrCat("BOARD_SIZE=", kN),
-        "python",
-        "inference_worker.py",
-        absl::StrCat("--model=", FLAGS_model),
-        "--use_tpu=true",
-        absl::StrCat("--tpu_name=", FLAGS_tpu_name),
-        absl::StrCat("--conv_width=", FLAGS_conv_width),
-        absl::StrCat("--parallel_tpus=", FLAGS_parallel_tpus),
->>>>>>> 95fa7f10
       };
       auto cmd = absl::StrJoin(cmd_parts, " ");
       FILE* f = popen(cmd.c_str(), "r");
@@ -203,18 +170,10 @@
     });
   }
 
-<<<<<<< HEAD
   virtual ~PlayerFactory() { inference_worker_thread_.join(); }
 
   virtual std::unique_ptr<MctsPlayer> New(
       const MctsPlayer::Options& options) = 0;
-=======
-  virtual ~PlayerFactory() {
-    inference_worker_thread_.join();
-  }
-
-  virtual std::unique_ptr<MctsPlayer> New(const MctsPlayer::Options& options) = 0;
->>>>>>> 95fa7f10
 
   float rnd() {
     absl::MutexLock lock(&mutex_);
@@ -241,7 +200,6 @@
 class RemotePlayerFactory : public PlayerFactory {
  public:
   RemotePlayerFactory(const MctsPlayer::Options& options,
-<<<<<<< HEAD
                       float disable_resign_pct, int virtual_losses,
                       int games_per_inference, int port)
       : PlayerFactory(options, disable_resign_pct) {
@@ -250,17 +208,6 @@
   }
 
   std::unique_ptr<MctsPlayer> New(const MctsPlayer::Options& options) override {
-    std::cerr << "### " << options.random_seed << std::endl;
-=======
-                      float disable_resign_pct,
-                      int virtual_losses, int games_per_inference, int port)
-      : PlayerFactory(options, disable_resign_pct) {
-    server_ = absl::make_unique<InferenceServer>(
-        virtual_losses, games_per_inference, port);
-  }
-
-  std::unique_ptr<MctsPlayer> New(const MctsPlayer::Options& options) override {
->>>>>>> 95fa7f10
     return absl::make_unique<MctsPlayer>(server_->NewDualNet(), options);
   }
 
@@ -387,11 +334,7 @@
 std::unique_ptr<PlayerFactory> GetPlayerFactory() {
   MctsPlayer::Options default_options;
   ParseMctsPlayerOptionsFromFlags(&default_options);
-<<<<<<< HEAD
-  if (FLAGS_model == "remote") {
-=======
   if (FLAGS_remote_inference) {
->>>>>>> 95fa7f10
     return absl::make_unique<RemotePlayerFactory>(
         default_options, FLAGS_disable_resign_pct, FLAGS_virtual_losses,
         FLAGS_games_per_inference, FLAGS_port);
@@ -408,14 +351,11 @@
       // Create a new player.
       auto options = player_factory->default_options();
       options.verbose = thread_id == 0;
-<<<<<<< HEAD
-=======
       // If an random seed was explicitly specified, make sure we use a
       // different seed for each thread.
       if (options.random_seed != 0) {
         options.random_seed += 1299283 * thread_id;
       }
->>>>>>> 95fa7f10
       auto player = player_factory->New(options);
 
       // Play the game.
@@ -494,15 +434,9 @@
   }
   std::cerr << "Black was: " << player->name() << "\n";
 
-<<<<<<< HEAD
   std::string output_name =
       absl::StrCat(GetOutputName(absl::Now(), 0), "-", player->name(), "-",
                    other_player->name());
-=======
-  std::string output_name = absl::StrCat(
-      GetOutputName(absl::Now(), 0), "-", player->name(), "-",
-      other_player->name());
->>>>>>> 95fa7f10
 
   // Write SGF.
   if (!FLAGS_sgf_dir.empty()) {
