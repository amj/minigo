--- conflicted
+++ resolved
@@ -100,11 +100,7 @@
           continue;
         }
 
-<<<<<<< HEAD
-        if (options_.sample_frac < 1 && rnd_() < options_.sample_frac) {
-=======
         if (options_.sample_frac == 1 || rnd_() < options_.sample_frac) {
->>>>>>> 022b1980
           sampled_records_.push_back(std::move(record));
         }
       }
@@ -157,15 +153,8 @@
       options.compression_type = tensorflow::io::RecordWriterOptions::NONE;
     }
 
-<<<<<<< HEAD
-    size_t total_size = 0;
     tensorflow::io::RecordWriter writer(file.get(), options);
     for (const auto& record : records_) {
-      total_size += record.size();
-=======
-    tensorflow::io::RecordWriter writer(file.get(), options);
-    for (const auto& record : records_) {
->>>>>>> 022b1980
       TF_CHECK_OK(writer.WriteRecord(record));
     }
 
