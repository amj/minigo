--- conflicted
+++ resolved
@@ -68,19 +68,13 @@
   if (engine == "fake") {
     return absl::make_unique<FakeDualNetFactory>();
   }
-
-<<<<<<< HEAD
-  if (FLAGS_engine == "random") {
-    // TODO(tommadams): expose policy_stddev & value_stddev as command line
-    // arguments.
-    return absl::make_unique<RandomDualNetFactory>(13 * seed, 0.4, 0.4);
-=======
   if (engine == "random") {
     MG_CHECK(args.size() == 1);
     uint64_t seed = 0;
     MG_CHECK(absl::SimpleAtoi(args[0], &seed));
-    return absl::make_unique<RandomDualNetFactory>(seed);
->>>>>>> 6ca39599
+    // TODO(tommadams): expose policy_stddev & value_stddev as command line
+    // arguments.
+    return absl::make_unique<RandomDualNetFactory>(13 * seed, 0.4, 0.4);
   }
 
 #ifdef MG_ENABLE_TF_DUAL_NET
