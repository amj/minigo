--- conflicted
+++ resolved
@@ -117,7 +117,6 @@
     pass
 
 
-<<<<<<< HEAD
 class KGSPlayer(MCTSPlayer):
     def __init__(self, **kwargs):
         self.they_passed = False
@@ -141,20 +140,13 @@
 
 
 def make_gtp_instance(read_file, readouts_per_move=100, verbosity=1, cgos_mode=False, kgs_mode=True):
-=======
-def make_gtp_instance(read_file, verbosity=1, cgos_mode=False):
->>>>>>> 505fe7d5
     n = DualNetwork(read_file)
     if cgos_mode:
         instance = CGOSPlayer(n, seconds_per_move=5, timed_match=True,
                               verbosity=verbosity, two_player_mode=True)
     else:
-<<<<<<< HEAD
         instance = KGSPlayer(network=n, simulations_per_move=readouts_per_move,
                              verbosity=verbosity, two_player_mode=True)
-=======
-        instance = MCTSPlayer(n, verbosity=verbosity, two_player_mode=True)
->>>>>>> 505fe7d5
-    name = "Somebot-" + os.path.basename(read_file)
+    name = "Minigo-" + os.path.basename(read_file)
     gtp_engine = gtp_extensions.GTPDeluxe(instance, name=name)
     return gtp_engine