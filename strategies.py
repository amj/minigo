# Copyright 2018 Google LLC
#
# Licensed under the Apache License, Version 2.0 (the "License");
# you may not use this file except in compliance with the License.
# You may obtain a copy of the License at
#
#      http://www.apache.org/licenses/LICENSE-2.0
#
# Unless required by applicable law or agreed to in writing, software
# distributed under the License is distributed on an "AS IS" BASIS,
# WITHOUT WARRANTIES OR CONDITIONS OF ANY KIND, either express or implied.
# See the License for the specific language governing permissions and
# limitations under the License.

import copy
import math
import os
import random
import sys
import time
import sgf_wrapper

import coords
import gtp
import numpy as np
from mcts import MCTSNode, MAX_DEPTH

import go

# When to do deterministic move selection.  ~30 moves on a 19x19, ~8 on 9x9
TEMPERATURE_CUTOFF = int((go.N * go.N) / 12) - 1  # Dont be odd for 19


def time_recommendation(move_num, seconds_per_move=5, time_limit=15*60,
                        decay_factor=0.98):
    '''Given the current move number and the 'desired' seconds per move, return
    how much time should actually be used. This is intended specifically for
    CGOS time controls, which has an absolute 15-minute time limit.

    The strategy is to spend the maximum possible moves using seconds_per_move,
    and then switch to an exponentially decaying time usage, calibrated so that
    we have enough time for an infinite number of moves.'''

    # Divide by two since you only play half the moves in a game.
    player_move_num = move_num / 2

    # Sum of geometric series maxes out at endgame_time seconds.
    endgame_time = seconds_per_move / (1 - decay_factor)

    if endgame_time > time_limit:
        # There is so little main time that we're already in 'endgame' mode.
        base_time = time_limit * (1 - decay_factor)
        core_moves = 0
    else:
        # Leave over endgame_time seconds for the end, and play at
        # seconds_per_move for as long as possible.
        base_time = seconds_per_move
        core_moves = (time_limit - endgame_time) / seconds_per_move

    return base_time * decay_factor ** max(player_move_num - core_moves, 0)


class MCTSPlayerMixin:
    # If `simulations_per_move` is nonzero, it will perform that many reads
    # before playing. Otherwise, it uses `seconds_per_move` of wall time.
    def __init__(self, network, seconds_per_move=5, simulations_per_move=0,
                 resign_threshold=-0.90, verbosity=0, two_player_mode=False,
                 num_parallel=8):
        self.network = network
        self.seconds_per_move = seconds_per_move
        self.simulations_per_move = simulations_per_move
        self.verbosity = verbosity
        self.two_player_mode = two_player_mode
        if two_player_mode:
            self.temp_threshold = -1
        else:
            self.temp_threshold = TEMPERATURE_CUTOFF
        self.num_parallel = num_parallel
        self.qs = []
        self.comments = []
        self.searches_pi = []
        self.root = None
        self.result = 0
        self.result_string = None
        self.resign_threshold = -abs(resign_threshold)
        super().__init__()

    def initialize_game(self, position=None):
        if position is None:
            position = go.Position()
        self.root = MCTSNode(position)
        self.result = 0
        self.result_string = None
        self.comments = []
        self.searches_pi = []
        self.qs = []

    def suggest_move(self, position):
        ''' Used for playing a single game.
        For parallel play, use initialize_move, select_leaf,
        incorporate_results, and pick_move
        '''
        start = time.time()

        if self.simulations_per_move == 0:
            while time.time() - start < self.seconds_per_move:
                self.tree_search()
        else:
            current_readouts = self.root.N
            while self.root.N < current_readouts + self.simulations_per_move:
                self.tree_search()
            if self.verbosity > 0:
                print("%d: Searched %d times in %s seconds\n\n" % (
                    position.n, self.simulations_per_move, time.time() - start), file=sys.stderr)

        # print some stats on anything with probability > 1%
        if self.verbosity > 2:
            print(self.root.describe(), file=sys.stderr)
            print('\n\n', file=sys.stderr)
        if self.verbosity > 3:
            print(self.root.position, file=sys.stderr)

        return self.pick_move()

    def play_move(self, c):
        '''
        Notable side effects:
          - finalizes the probability distribution according to
          this roots visit counts into the class' running tally, `searches_pi`
          - Makes the node associated with this move the root, for future
            `inject_noise` calls.
        '''
        if not self.two_player_mode:
            self.searches_pi.append(
                self.root.children_as_pi(self.root.position.n <= self.temp_threshold))
        self.qs.append(self.root.Q)  # Save our resulting Q.
        self.comments.append(self.root.describe())
        try:
            self.root = self.root.maybe_add_child(coords.to_flat(c))
        except go.IllegalMove:
            print("Illegal move")
            if not self.two_player_mode:
                self.searches_pi.pop()
            self.qs.pop()
            self.comments.pop()
            return False
        self.position = self.root.position  # for showboard
        del self.root.parent.children
        return True  # GTP requires positive result.

    def pick_move(self):
        '''Picks a move to play, based on MCTS readout statistics.

        Highest N is most robust indicator. In the early stage of the game, pick
        a move weighted by visit count; later on, pick the absolute max.'''
        if self.root.position.n > self.temp_threshold:
            fcoord = np.argmax(self.root.child_N)
        else:
            cdf = self.root.child_N.cumsum()
            cdf /= cdf[-2]
            selection = random.random()
            fcoord = cdf.searchsorted(selection)
            assert self.root.child_N[fcoord] != 0
        return coords.from_flat(fcoord)

    def tree_search(self, num_parallel=None):
        if num_parallel is None:
            num_parallel = self.num_parallel
        leaves = []
        failsafe = 0
        while len(leaves) < num_parallel and failsafe < num_parallel * 2:
            failsafe += 1
            leaf = self.root.select_leaf()
            if self.verbosity >= 4:
                print(self.show_path_to_root(leaf))
            # if game is over, override the value estimate with the true score
            if leaf.is_done():
                value = 1 if leaf.position.score() > 0 else -1
                leaf.backup_value(value, up_to=self.root)
                continue
            leaf.add_virtual_loss(up_to=self.root)
            leaves.append(leaf)
        if leaves:
            move_probs, values = self.network.run_many(
                [leaf.position for leaf in leaves])
            for leaf, move_prob, value in zip(leaves, move_probs, values):
                leaf.revert_virtual_loss(up_to=self.root)
                leaf.incorporate_results(move_prob, value, up_to=self.root)
        return leaves

    def show_path_to_root(self, node):
        pos = node.position
        diff = node.position.n - self.root.position.n
        if len(pos.recent) == 0:
            return

        def fmt(move): return "{}-{}".format('b' if move.color == 1 else 'w',
                                             coords.to_kgs(move.move))
        path = " ".join(fmt(move) for move in pos.recent[-diff:])
        if node.position.n >= MAX_DEPTH:
            path += " (depth cutoff reached) %0.1f" % node.position.score()
        elif node.position.is_game_over():
            path += " (game over) %0.1f" % node.position.score()
        return path

    def is_done(self):
        return self.result != 0 or self.root.is_done()

    def should_resign(self):
        '''Returns true if the player resigned.  No further moves should be played'''
        return self.root.Q_perspective < self.resign_threshold

    def set_result(self, winner, was_resign):
        self.result = winner
        if was_resign:
            string = "B+R" if winner == go.BLACK else "W+R"
        else:
            string = self.root.position.result_string()
        self.result_string = string

    def to_sgf(self, use_comments=True):
        assert self.result_string is not None
        pos = self.root.position
        if use_comments:
            comments = self.comments or ['No comments.']
            comments[0] = ("Resign Threshold: %0.3f\n" %
                           self.resign_threshold) + comments[0]
        else:
            comments = []
        return sgf_wrapper.make_sgf(pos.recent, self.result_string,
<<<<<<< HEAD
                                    white_name=self.network.name or "Unknown",
                                    black_name=self.network.name or "Unknown",
                                    comments=comments)
=======
                                    white_name=os.path.basename(
                                        self.network.save_file) or "Unknown",
                                    black_name=os.path.basename(
                                        self.network.save_file) or "Unknown",
                                    comments=comments)

    def is_done(self):
        return self.result != 0 or self.root.is_done()
>>>>>>> cc469a1e

    def extract_data(self):
        assert len(self.searches_pi) == self.root.position.n
        assert self.result != 0
        for pwc, pi in zip(go.replay_position(self.root.position, self.result),
                           self.searches_pi):
            yield pwc.position, pi, pwc.result

    def chat(self, msg_type, sender, text):
        default_response = "Supported commands are 'winrate', 'nextplay', 'fortune', and 'help'."
        if self.root is None or self.root.position.n == 0:
            return "I'm not playing right now.  " + default_response

        if 'winrate' in text.lower():
            wr = (abs(self.root.Q) + 1.0) / 2.0
            color = "Black" if self.root.Q > 0 else "White"
            return "{:s} {:.2f}%".format(color, wr * 100.0)
        elif 'nextplay' in text.lower():
            return "I'm thinking... " + self.root.most_visited_path()
        elif 'fortune' in text.lower():
            return "You're feeling lucky!"
        elif 'help' in text.lower():
            return "I can't help much with go -- try ladders!  Otherwise: " + default_response
        else:
            return default_response


class CGOSPlayerMixin(MCTSPlayerMixin):
    def suggest_move(self, position):
        self.seconds_per_move = time_recommendation(position.n)
        return super().suggest_move(position)<|MERGE_RESOLUTION|>--- conflicted
+++ resolved
@@ -228,20 +228,11 @@
         else:
             comments = []
         return sgf_wrapper.make_sgf(pos.recent, self.result_string,
-<<<<<<< HEAD
-                                    white_name=self.network.name or "Unknown",
-                                    black_name=self.network.name or "Unknown",
-                                    comments=comments)
-=======
                                     white_name=os.path.basename(
                                         self.network.save_file) or "Unknown",
                                     black_name=os.path.basename(
                                         self.network.save_file) or "Unknown",
                                     comments=comments)
-
-    def is_done(self):
-        return self.result != 0 or self.root.is_done()
->>>>>>> cc469a1e
 
     def extract_data(self):
         assert len(self.searches_pi) == self.root.position.n
