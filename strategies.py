# Copyright 2018 Google LLC
#
# Licensed under the Apache License, Version 2.0 (the "License");
# you may not use this file except in compliance with the License.
# You may obtain a copy of the License at
#
#      http://www.apache.org/licenses/LICENSE-2.0
#
# Unless required by applicable law or agreed to in writing, software
# distributed under the License is distributed on an "AS IS" BASIS,
# WITHOUT WARRANTIES OR CONDITIONS OF ANY KIND, either express or implied.
# See the License for the specific language governing permissions and
# limitations under the License.

import os
import random
import sys
import time

from absl import flags
import numpy as np

import coords
import go
import mcts
import sgf_wrapper

flags.DEFINE_integer('softpick_move_cutoff', (go.N * go.N // 12) // 2 * 2,
                     'The move number (<=) up to which moves are softpicked from MCTS visits.')
# Ensure that both white and black have an equal number of softpicked moves.
flags.register_validator('softpick_move_cutoff', lambda x: x % 2 == 0)

<<<<<<< HEAD
# When to do deterministic move selection.  ~30 moves on a 19x19, ~8 on 9x9
TEMPERATURE_CUTOFF = int((go.N * go.N) / 12) - 1  # Dont be odd for 19
=======
FLAGS = flags.FLAGS
>>>>>>> 7ceb5149


def time_recommendation(move_num, seconds_per_move=5, time_limit=15*60,
                        decay_factor=0.98):
    '''Given the current move number and the 'desired' seconds per move, return
    how much time should actually be used. This is intended specifically for
    CGOS time controls, which has an absolute 15-minute time limit.

    The strategy is to spend the maximum possible moves using seconds_per_move,
    and then switch to an exponentially decaying time usage, calibrated so that
    we have enough time for an infinite number of moves.'''

    # Divide by two since you only play half the moves in a game.
    player_move_num = move_num / 2

    # Sum of geometric series maxes out at endgame_time seconds.
    endgame_time = seconds_per_move / (1 - decay_factor)

    if endgame_time > time_limit:
        # There is so little main time that we're already in 'endgame' mode.
        base_time = time_limit * (1 - decay_factor)
        core_moves = 0
    else:
        # Leave over endgame_time seconds for the end, and play at
        # seconds_per_move for as long as possible.
        base_time = seconds_per_move
        core_moves = (time_limit - endgame_time) / seconds_per_move

    return base_time * decay_factor ** max(player_move_num - core_moves, 0)


class MCTSPlayerMixin:
    # If `simulations_per_move` is nonzero, it will perform that many reads
    # before playing. Otherwise, it uses `seconds_per_move` of wall time.
    def __init__(self, network, seconds_per_move=5, simulations_per_move=0,
                 resign_threshold=-0.90, verbosity=0, two_player_mode=False,
                 num_parallel=8):
        self.network = network
        self.seconds_per_move = seconds_per_move
        self.simulations_per_move = simulations_per_move
        self.verbosity = verbosity
        self.two_player_mode = two_player_mode
        if two_player_mode:
            self.temp_threshold = -1
        else:
            self.temp_threshold = FLAGS.softpick_move_cutoff
        self.num_parallel = num_parallel
        self.qs = []
        self.comments = []
        self.searches_pi = []
        self.root = None
        self.result = 0
        self.result_string = None
        self.resign_threshold = -abs(resign_threshold)
        super().__init__()

    def initialize_game(self, position=None):
        if position is None:
            position = go.Position()
        self.root = mcts.MCTSNode(position)
        self.result = 0
        self.result_string = None
        self.comments = []
        self.searches_pi = []
        self.qs = []

    def suggest_move(self, position):
        ''' Used for playing a single game.
        For parallel play, use initialize_move, select_leaf,
        incorporate_results, and pick_move
        '''
        start = time.time()

        if self.simulations_per_move == 0:
            while time.time() - start < self.seconds_per_move:
                self.tree_search()
        else:
            current_readouts = self.root.N
            while self.root.N < current_readouts + self.simulations_per_move:
                self.tree_search()
            if self.verbosity > 0:
                print("%d: Searched %d times in %s seconds\n\n" % (
                    position.n, self.simulations_per_move, time.time() - start), file=sys.stderr)

        # print some stats on anything with probability > 1%
        if self.verbosity > 2:
            print(self.root.describe(), file=sys.stderr)
            print('\n\n', file=sys.stderr)
        if self.verbosity > 3:
            print(self.root.position, file=sys.stderr)

        return self.pick_move()

    def play_move(self, c):
        '''
        Notable side effects:
          - finalizes the probability distribution according to
          this roots visit counts into the class' running tally, `searches_pi`
          - Makes the node associated with this move the root, for future
            `inject_noise` calls.
        '''
        if not self.two_player_mode:
            self.searches_pi.append(
                self.root.children_as_pi(self.root.position.n <= self.temp_threshold))
        self.qs.append(self.root.Q)  # Save our resulting Q.
        self.comments.append(self.root.describe())
        try:
            self.root = self.root.maybe_add_child(coords.to_flat(c))
        except go.IllegalMove:
            print("Illegal move")
            if not self.two_player_mode:
                self.searches_pi.pop()
            self.qs.pop()
            self.comments.pop()
            return False
        self.position = self.root.position  # for showboard
        del self.root.parent.children
        return True  # GTP requires positive result.

    def pick_move(self):
        '''Picks a move to play, based on MCTS readout statistics.

        Highest N is most robust indicator. In the early stage of the game, pick
        a move weighted by visit count; later on, pick the absolute max.'''
        if self.root.position.n >= self.temp_threshold:
            fcoord = np.argmax(self.root.child_N)
        else:
            cdf = self.root.child_N.cumsum()
            cdf /= cdf[-2]
            selection = random.random()
            fcoord = cdf.searchsorted(selection)
            assert self.root.child_N[fcoord] != 0
        return coords.from_flat(fcoord)

    def tree_search(self, num_parallel=None):
        if num_parallel is None:
            num_parallel = self.num_parallel
        leaves = []
        failsafe = 0
        while len(leaves) < num_parallel and failsafe < num_parallel * 2:
            failsafe += 1
            leaf = self.root.select_leaf()
            if self.verbosity >= 4:
                print(self.show_path_to_root(leaf))
            # if game is over, override the value estimate with the true score
            if leaf.is_done():
                value = 1 if leaf.position.score() > 0 else -1
                leaf.backup_value(value, up_to=self.root)
                continue
            leaf.add_virtual_loss(up_to=self.root)
            leaves.append(leaf)
        if leaves:
            move_probs, values = self.network.run_many(
                [leaf.position for leaf in leaves])
            for leaf, move_prob, value in zip(leaves, move_probs, values):
                leaf.revert_virtual_loss(up_to=self.root)
                leaf.incorporate_results(move_prob, value, up_to=self.root)
        return leaves

    def show_path_to_root(self, node):
        pos = node.position
        diff = node.position.n - self.root.position.n
        if len(pos.recent) == 0:
            return

        def fmt(move): return "{}-{}".format('b' if move.color == 1 else 'w',
                                             coords.to_kgs(move.move))
        path = " ".join(fmt(move) for move in pos.recent[-diff:])
        if node.position.n >= FLAGS.max_game_length:
            path += " (depth cutoff reached) %0.1f" % node.position.score()
        elif node.position.is_game_over():
            path += " (game over) %0.1f" % node.position.score()
        return path

    def is_done(self):
        return self.result != 0 or self.root.is_done()

    def should_resign(self):
        '''Returns true if the player resigned.  No further moves should be played'''
        return self.root.Q_perspective < self.resign_threshold

    def set_result(self, winner, was_resign):
        self.result = winner
        if was_resign:
            string = "B+R" if winner == go.BLACK else "W+R"
        else:
            string = self.root.position.result_string()
        self.result_string = string

    def to_sgf(self, use_comments=True):
        assert self.result_string is not None
        pos = self.root.position
        if use_comments:
            comments = self.comments or ['No comments.']
            comments[0] = ("Resign Threshold: %0.3f\n" %
                           self.resign_threshold) + comments[0]
        else:
            comments = []
        return sgf_wrapper.make_sgf(pos.recent, self.result_string,
                                    white_name=os.path.basename(
                                        self.network.save_file) or "Unknown",
                                    black_name=os.path.basename(
                                        self.network.save_file) or "Unknown",
                                    comments=comments)

    def extract_data(self):
        assert len(self.searches_pi) == self.root.position.n
        assert self.result != 0
        for pwc, pi in zip(go.replay_position(self.root.position, self.result),
                           self.searches_pi):
            yield pwc.position, pi, pwc.result

    def chat(self, msg_type, sender, text):
        default_response = "Supported commands are 'winrate', 'nextplay', 'fortune', and 'help'."
        if self.root is None or self.root.position.n == 0:
            return "I'm not playing right now.  " + default_response

        if 'winrate' in text.lower():
            wr = (abs(self.root.Q) + 1.0) / 2.0
            color = "Black" if self.root.Q > 0 else "White"
            return "{:s} {:.2f}%".format(color, wr * 100.0)
        elif 'nextplay' in text.lower():
            return "I'm thinking... " + self.root.most_visited_path()
        elif 'fortune' in text.lower():
            return "You're feeling lucky!"
        elif 'help' in text.lower():
            return "I can't help much with go -- try ladders!  Otherwise: " + default_response
        else:
            return default_response


class CGOSPlayerMixin(MCTSPlayerMixin):
    def suggest_move(self, position):
        self.seconds_per_move = time_recommendation(position.n)
        return super().suggest_move(position)<|MERGE_RESOLUTION|>--- conflicted
+++ resolved
@@ -30,12 +30,7 @@
 # Ensure that both white and black have an equal number of softpicked moves.
 flags.register_validator('softpick_move_cutoff', lambda x: x % 2 == 0)
 
-<<<<<<< HEAD
-# When to do deterministic move selection.  ~30 moves on a 19x19, ~8 on 9x9
-TEMPERATURE_CUTOFF = int((go.N * go.N) / 12) - 1  # Dont be odd for 19
-=======
 FLAGS = flags.FLAGS
->>>>>>> 7ceb5149
 
 
 def time_recommendation(move_num, seconds_per_move=5, time_limit=15*60,
