--- conflicted
+++ resolved
@@ -39,12 +39,7 @@
     'Number of searches to add to the MCTS search tree before playing a move.')
 flags.register_validator('num_readouts', lambda x: x > 0)
 
-<<<<<<< HEAD
-# When to do deterministic move selection.  ~30 moves on a 19x19, ~8 on 9x9
-TEMPERATURE_CUTOFF = int((go.N * go.N) / 12) - 1  # Dont be odd for 19
-=======
 FLAGS = flags.FLAGS
->>>>>>> 505fe7d5
 
 
 def time_recommendation(move_num, seconds_per_move=5, time_limit=15*60,
