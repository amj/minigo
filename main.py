--- conflicted
+++ resolved
@@ -132,12 +132,7 @@
 def evaluate(
         black_model: 'The path to the model to play black',
         white_model: 'The path to the model to play white',
-<<<<<<< HEAD
-        output_dir: 'Where to write the evaluation results'='sgf/eval',
-        readouts: 'How many readouts to make per move.'=400,
-=======
         output_dir: 'Where to write the evaluation results'='sgf/evaluate',
->>>>>>> 505fe7d5
         games: 'the number of games to play'=16,
         verbose: 'How verbose the players should be (see selfplay)' = 1):
     _ensure_dir_exists(output_dir)
