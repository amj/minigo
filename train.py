# Copyright 2018 Google LLC
#
# Licensed under the Apache License, Version 2.0 (the "License");
# you may not use this file except in compliance with the License.
# You may obtain a copy of the License at
#
#      http://www.apache.org/licenses/LICENSE-2.0
#
# Unless required by applicable law or agreed to in writing, software
# distributed under the License is distributed on an "AS IS" BASIS,
# WITHOUT WARRANTIES OR CONDITIONS OF ANY KIND, either express or implied.
# See the License for the specific language governing permissions and
# limitations under the License.

"""Train a network.

Usage:
  BOARD_SIZE=19 python train.py tfrecord1 tfrecord2 tfrecord3
"""

import logging

from absl import app, flags
import numpy as np
import tensorflow as tf

import bigtable_input
import dual_net
import preprocessing
import utils

# See www.moderndescartes.com/essays/shuffle_viz for discussion on sizing
flags.DEFINE_integer('shuffle_buffer_size', 2000,
                     'Size of buffer used to shuffle train examples.')

flags.DEFINE_boolean('shuffle_examples', True,
                     'Whether to shuffle training examples.')

flags.DEFINE_integer('steps_to_train', None,
                     'Number of training steps to take. If not set, iterates '
                     'once over training data.')

flags.DEFINE_integer('window_size', 500000,
                     'Number of games to include in the window')

flags.DEFINE_float('filter_amount', 1.0,
                   'Fraction of positions to filter from golden chunks,'
                   'default, 1.0 (no filter)')

flags.DEFINE_string('export_path', None,
                    'Where to export the model after training.')

flags.DEFINE_bool('use_bt', False,
                  'Whether to use Bigtable as input.  '
                  '(Only supported with --use_tpu, currently.)')

flags.DEFINE_bool('freeze', False,
                  'Whether to freeze the graph at the end of training.')


flags.register_multi_flags_validator(
    ['use_bt', 'use_tpu'],
    lambda flags: flags['use_tpu'] if flags['use_bt'] else True,
    '`use_bt` flag only valid with `use_tpu` as well')


@flags.multi_flags_validator(
    ['use_bt', 'cbt_project', 'cbt_instance', 'cbt_table'],
    message='Cloud Bigtable configuration flags not correct')
def _bt_checker(flags_dict):
    if not flags_dict['use_bt']:
        return True
    return (flags_dict['cbt_project']
            and flags_dict['cbt_instance']
            and flags_dict['cbt_table'])


# From dual_net.py
flags.declare_key_flag('work_dir')
flags.declare_key_flag('train_batch_size')
flags.declare_key_flag('num_tpu_cores')
flags.declare_key_flag('use_tpu')

FLAGS = flags.FLAGS


class EchoStepCounterHook(tf.train.StepCounterHook):
    """A hook that logs steps per second."""

    def _log_and_record(self, elapsed_steps, elapsed_time, global_step):
        s_per_sec = elapsed_steps / elapsed_time
        logging.info("{}: {:.3f} steps per second".format(global_step, s_per_sec))
        super()._log_and_record(elapsed_steps, elapsed_time, global_step)


def compute_update_ratio(weight_tensors, before_weights, after_weights):
    """Compute the ratio of gradient norm to weight norm."""
    deltas = [after - before for after,
              before in zip(after_weights, before_weights)]
    delta_norms = [np.linalg.norm(d.ravel()) for d in deltas]
    weight_norms = [np.linalg.norm(w.ravel()) for w in before_weights]
    ratios = [d / w for d, w in zip(delta_norms, weight_norms)]
    all_summaries = [
        tf.Summary.Value(tag='update_ratios/' +
                         tensor.name, simple_value=ratio)
        for tensor, ratio in zip(weight_tensors, ratios)]
    return tf.Summary(value=all_summaries)


class UpdateRatioSessionHook(tf.train.SessionRunHook):
    """A hook that computes ||grad|| / ||weights|| (using frobenius norm)."""

    def __init__(self, output_dir, every_n_steps=1000):
        self.output_dir = output_dir
        self.every_n_steps = every_n_steps
        self.before_weights = None
        self.file_writer = None
        self.weight_tensors = None
        self.global_step = None

    def begin(self):
        # These calls only works because the SessionRunHook api guarantees this
        # will get called within a graph context containing our model graph.

        self.file_writer = tf.summary.FileWriterCache.get(self.output_dir)
        self.weight_tensors = tf.trainable_variables()
        self.global_step = tf.train.get_or_create_global_step()

    def before_run(self, run_context):
        global_step = run_context.session.run(self.global_step)
        if global_step % self.every_n_steps == 0:
            self.before_weights = run_context.session.run(self.weight_tensors)

    def after_run(self, run_context, run_values):
        global_step = run_context.session.run(self.global_step)
        if self.before_weights is not None:
            after_weights = run_context.session.run(self.weight_tensors)
            weight_update_summaries = compute_update_ratio(
                self.weight_tensors, self.before_weights, after_weights)
            self.file_writer.add_summary(
                weight_update_summaries, global_step)
            self.before_weights = None


def train(*tf_records: "Records to train on"):
    """Train on examples."""
    tf.logging.set_verbosity(tf.logging.INFO)
    estimator = dual_net.get_estimator()

    effective_batch_size = FLAGS.train_batch_size
    if FLAGS.use_tpu:
        effective_batch_size *= FLAGS.num_tpu_cores

    if FLAGS.use_tpu:
        if FLAGS.use_bt:
            def _input_fn(params):
                games = bigtable_input.GameQueue(
                    FLAGS.cbt_project, FLAGS.cbt_instance, FLAGS.cbt_table)
                games_nr = bigtable_input.GameQueue(
                    FLAGS.cbt_project, FLAGS.cbt_instance, FLAGS.cbt_table + '-nr')
                return preprocessing.get_tpu_bt_input_tensors(
                    games,
                    games_nr,
                    params['batch_size'],
                    number_of_games=FLAGS.window_size,
                    random_rotation=True)
        else:
            def _input_fn(params):
                return preprocessing.get_tpu_input_tensors(
                    params['batch_size'],
                    tf_records,
                    random_rotation=True)
        # Hooks are broken with TPUestimator at the moment.
        hooks = []
    else:
        def _input_fn():
            return preprocessing.get_input_tensors(
                FLAGS.train_batch_size,
                tf_records,
                filter_amount=FLAGS.filter_amount,
<<<<<<< HEAD
                shuffle_examples=False,
=======
                shuffle_examples=FLAGS.shuffle_examples,
>>>>>>> c7e235ed
                shuffle_buffer_size=FLAGS.shuffle_buffer_size,
                random_rotation=True)

        hooks = [UpdateRatioSessionHook(FLAGS.work_dir),
                 EchoStepCounterHook(output_dir=FLAGS.work_dir)]

    steps = FLAGS.steps_to_train
    logging.info("Training, steps = %s, batch = %s -> %s examples",
                 steps or '?', effective_batch_size,
                 (steps * effective_batch_size) if steps else '?')

    if FLAGS.use_bt:
        games = bigtable_input.GameQueue(
            FLAGS.cbt_project, FLAGS.cbt_instance, FLAGS.cbt_table)
        if not games.read_wait_cell():
            games.require_fresh_games(20000)
        latest_game = games.latest_game_number
        index_from = max(latest_game, games.read_wait_cell())
        print("== Last game before training:", latest_game, flush=True)
        print("== Wait cell:", games.read_wait_cell(), flush=True)

    try:
        estimator.train(_input_fn, steps=steps, hooks=hooks)
        if FLAGS.use_bt:
            bigtable_input.set_fresh_watermark(games, index_from,
                                               FLAGS.window_size)
    except:
        if FLAGS.use_bt:
            games.require_fresh_games(0)
        raise


def main(argv):
    """Train on examples and export the updated model weights."""
    tf_records = argv[1:]
    logging.info("Training on %s records: %s to %s",
                 len(tf_records), tf_records[0], tf_records[-1])
    with utils.logged_timer("Training"):
        train(*tf_records)
    if FLAGS.export_path:
        dual_net.export_model(FLAGS.export_path)
    if FLAGS.freeze:
        if FLAGS.use_tpu:
            dual_net.freeze_graph_tpu(FLAGS.export_path)
        else:
            dual_net.freeze_graph(FLAGS.export_path)


if __name__ == "__main__":
    app.run(main)<|MERGE_RESOLUTION|>--- conflicted
+++ resolved
@@ -178,11 +178,7 @@
                 FLAGS.train_batch_size,
                 tf_records,
                 filter_amount=FLAGS.filter_amount,
-<<<<<<< HEAD
-                shuffle_examples=False,
-=======
                 shuffle_examples=FLAGS.shuffle_examples,
->>>>>>> c7e235ed
                 shuffle_buffer_size=FLAGS.shuffle_buffer_size,
                 random_rotation=True)
 
