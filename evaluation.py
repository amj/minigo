--- conflicted
+++ resolved
@@ -16,14 +16,9 @@
 
 import os
 import time
-<<<<<<< HEAD
 from tensorflow import gfile
+from absl import flags
 
-import sgf_wrapper
-=======
-
-from absl import flags
->>>>>>> 505fe7d5
 from gtp_wrapper import MCTSPlayer
 import sgf_wrapper
 
