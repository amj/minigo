--- conflicted
+++ resolved
@@ -53,11 +53,8 @@
 FLAGS = flags.FLAGS
 
 
-<<<<<<< HEAD
-=======
 # The default maximum receive RPC size is only 4MB, which isn't large enough
 # for our messages.
->>>>>>> 95fa7f10
 GRPC_OPTIONS = [
     ("grpc.max_message_length", 50 *  1024 * 1024),
     ("grpc.max_receive_message_length", 50 *  1024 * 1024),
@@ -87,9 +84,6 @@
                 getter(name, *args, **kwargs), name=name+"/GuaranteeConst")
     with tf.variable_scope("", custom_getter=custom_getter):
         return dual_net.model_inference_fn(features, False)
-<<<<<<< HEAD
-=======
-
 
 def main():
     """Runs the inference worker."""
@@ -101,31 +95,6 @@
     if config.board_size != go.N:
         raise RuntimeError("Board size mismatch: server=%d, worker=%d" % (
             config.board_size, go.N))
->>>>>>> 95fa7f10
-
-    positions_per_inference = config.games_per_inference * config.virtual_losses
-    if positions_per_inference % FLAGS.parallel_tpus != 0:
-        raise RuntimeError(
-            "games_per_inference * virtual_losses must be divisible by "
-            "parallel_tpus")
-    batch_size = positions_per_inference // FLAGS.parallel_tpus
-
-    print("parallel_tpus = %d" % FLAGS.parallel_tpus)
-    print("games_per_inference = %d" % config.games_per_inference)
-    print("virtual_losses = %d" % config.virtual_losses)
-    print("positions_per_inference = %d" % positions_per_inference)
-    print("batch_size = %d" % batch_size)
-    sys.stdout.flush()
-
-<<<<<<< HEAD
-    tf.logging.set_verbosity(tf.logging.DEBUG)
-
-    config = get_server_config()
-    print(config)
-    if config.board_size != go.N:
-        raise RuntimeError("Board size mismatch: server=%d, worker=%d" % (
-            config.board_size, go.N))
-
     positions_per_inference = config.games_per_inference * config.virtual_losses
     if positions_per_inference % FLAGS.parallel_tpus != 0:
         raise RuntimeError(
@@ -150,15 +119,6 @@
             tpu=[FLAGS.tpu_name]).get_master()
     else:
         tpu_grpc_url = tf.contrib.cluster_resolver.TPUClusterResolver().get_master()
-=======
-    num_board_features = go.N * go.N * features_lib.NEW_FEATURES_PLANES
-
-    tpu_init = tf.contrib.tpu.initialize_system()
-    tpu_shutdown = tf.contrib.tpu.shutdown_system()
-
-    tpu_grpc_url = tf.contrib.cluster_resolver.TPUClusterResolver(
-        tpu=[FLAGS.tpu_name]).get_master()
->>>>>>> 95fa7f10
 
     sess = tf.Session(tpu_grpc_url)
     features_list = []
@@ -192,11 +152,7 @@
         while True:
             features_response = stub.GetFeatures(
                 inference_service_pb2.GetFeaturesRequest())
-<<<<<<< HEAD
-            all_features = features_response.byte_features
-=======
             all_features = features_response.features
->>>>>>> 95fa7f10
 
             features = []
             num_features = batch_size * num_board_features
@@ -210,16 +166,6 @@
                 features.append(x)
 
             outputs = sess.run(replicate_outputs, {tuple(features_list): features})
-<<<<<<< HEAD
-
-            flattened_policy_outputs = [x[0].reshape(-1) for x in outputs]
-            flattened_value_outputs = [x[1].reshape(-1) for x in outputs]
-
-            put_outputs_request = inference_service_pb2.PutOutputsRequest(
-                 batch_id=features_response.batch_id,
-                 policy=np.concatenate(flattened_policy_outputs),
-                 value=np.concatenate(flattened_value_outputs))
-=======
             flat_policy = []
             value = []
             for x in outputs:
@@ -229,7 +175,6 @@
             put_outputs_request = inference_service_pb2.PutOutputsRequest(
                  batch_id=features_response.batch_id,
                  policy=np.concatenate(flat_policy), value=value)
->>>>>>> 95fa7f10
 
             stub.PutOutputs(put_outputs_request)
 
