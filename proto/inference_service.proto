--- conflicted
+++ resolved
@@ -55,12 +55,7 @@
 
 message GetFeaturesResponse {
   int32 batch_id = 1;
-<<<<<<< HEAD
-  repeated float features = 2;
-  bytes byte_features = 3;
-=======
   bytes features = 2;
->>>>>>> 95fa7f10
 }
 
 message PutOutputsRequest {
